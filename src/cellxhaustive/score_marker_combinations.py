"""
Script that determines number of unique cell phenotypes (combination of positive
and negative markers) and number of cells without phenotype in an expression matrix
across different metrics thresholds.
"""


# Import utility modules
import logging
import numpy as np
import os


# Import local functions
from determine_marker_status import determine_marker_status  # AT. Double-check path
from utils import setup_log  # AT. Double-check path
# from cellxhaustive.determine_marker_status import determine_marker_status
# from cellxhaustive.utils import setup_log


# Function used in check_all_combinations.py
def score_marker_combinations(mat_comb, batches_label, samples_label,
                              markers_comb, two_peak_threshold,
                              three_peak_markers, three_peak_low, three_peak_high,
                              x_samplesxbatch_space, y_cellxsample_space):
    """
    Function that determines number of unique cell phenotypes (combination of
    positive and negative markers) and number of cells without phenotype in an
    expression matrix across different metrics thresholds.

    Parameters:
    -----------
    mat_comb: array(float)
      2-D numpy array expression matrix, with cells in D0 and markers in D1.
      In other words, rows contain cells and columns contain markers. This
      matrix is a subset of the general expression matrix and contains sliced
      data matching cell label, batch, and representative markers.

    batches_label: array(str)
      1-D numpy array with batch names of each cell of 'mat_comb'.

    samples_label: array(str)
      1-D numpy array with sample names of each cell of 'mat_comb'.

    markers_comb: array(str)
      1-D numpy array with markers matching each column of 'mat_comb'.

    two_peak_threshold: float (default=3)
      Threshold to consider when determining whether a two-peaks marker is
      negative or positive. Expression below this threshold means marker will be
      considered negative. Conversely, expression above this threshold means
      marker will be considered positive.

    three_peak_markers: list(str) (default=[])
      List of markers that have three peaks.

    three_peak_low: float (default=2)
      Threshold to consider when determining whether a three-peaks marker is
      negative or low positive. Expression below this threshold means marker will
      be considered negative. See description of 'three_peak_high' for
      more information on low_positive markers.

    three_peak_high: float (default=4)
      Threshold to consider when determining whether a three-peaks marker is
      low_positive or positive. Expression above this threshold means marker will
      be considered positive. Expression between 'three_peak_low' and
      'three_peak_high' means marker will be considered low_positive.

    x_samplesxbatch_space: array(float) (default=[0.5, 0.6, 0.7, ..., 1])
      Minimum proportion of samples within each batch with at least
      'y_cellxsample_space' cells for a new annotation to be considered. In other
      words, by default, an annotation needs to be assigned to at least 10, 20...
      100 cells/sample (see description of next parameter) in at least 50%, 60%...
      100% of samples within a batch to be considered.

    y_cellxsample_space: array(float) (default=[10, 20, 30, ..., 100])
      Minimum number of cells within each sample in 'x_samplesxbatch_space' % of
      samples within each batch for a new annotation to be considered. In other
      words, by default, an annotation needs to be assigned to at least 10, 20...
      100 cells/sample in at least 50%, 60%... 100% of samples (see description
      of previous parameter) within a batch to be considered.

    Returns:
    --------
    nb_phntp: array(float)
      2-D numpy array with number of unique cell phenotypes (combinations of
      positive and negative markers from 'markers_comb') identified in 'mat_comb'
      across grid composed of metrics 'x_samplesxbatch_space' in D0 and
      'y_cellxsample_space' in D1.

    nb_undef_cells: array(float)
      2-D numpy array with number of undefined cells (cells without a phenotype)
      in 'mat_comb' across grid composed of metrics 'x_samplesxbatch_space' in
      D0 and 'y_cellxsample_space' in D1.
    """

    # Set-up logging configuration
    setup_log(os.environ['LOG_FILE'], os.environ['LOG_LEVEL'], 'a')

    # Determine markers status of 'markers_comb' using expression data
    logging.debug('\t\t\t\t\t\tDetermining marker status for each cell')
    phntp_per_cell = determine_marker_status(
        mat_comb=mat_comb,
        markers_comb=markers_comb,
        two_peak_threshold=two_peak_threshold,
        three_peak_markers=three_peak_markers,
        three_peak_low=three_peak_low,
        three_peak_high=three_peak_high)

    # Initialise arrays to store results
    nb_phntp = np.zeros((len(x_samplesxbatch_space), len(y_cellxsample_space)))
    nb_undef_cells = np.zeros((len(x_samplesxbatch_space), len(y_cellxsample_space)))

    # Array of all phenotypes  # AT. Delete after test
    nb_phntp_all = np.zeros((len(x_samplesxbatch_space), len(y_cellxsample_space)))  # AT. Delete after test.
    # nb_phntp_all = np.full((len(x_samplesxbatch_space), len(y_cellxsample_space)),  # AT. Delete after test
    #                    len(np.unique(phntp_per_cell)))  # AT. Delete after test

    # Process marker phenotypes returned by 'determine_marker_status()' and
    # check whether they are worth keeping
    logging.debug('\t\t\t\t\t\tChecking which phenotypes are passing thresholds')
    for phenotype in np.unique(phntp_per_cell):

        # Initialise temporary array to store 'phenotype' results
        keep_phenotype = np.full(nb_phntp.shape, True)

        # Boolean to keep only 'phenotype' present in all batches without significancy  # AT. Delete after test
        keep_phntp = True  # AT. Delete after test.

        # Process batches separately
        for batch in np.unique(batches_label):
            # Split phenotype data according to batch
            phenotypes_batch = phntp_per_cell[batches_label == batch]

            # Split sample data, first according to batch and then phenotype
            phenotype_samples = samples_label[batches_label == batch][phenotypes_batch == phenotype]

            # If there are no 'phenotype' cells in 'batch', that means it cannot
            # be present in all batches, so stop now
            if phenotype_samples.size == 0:
                keep_phenotype = np.logical_and(keep_phenotype, False)
                keep_phntp = False  # AT. Delete after test.
                break

            # Calculate number of unique samples in current batch and phenotype
            samples_nb = float(len(np.unique(phenotype_samples)))

            # Count number of cells per phenotype in each sample
            cell_count_sample = np.asarray([np.sum(phenotype_samples == smpl)
                                            for smpl in np.unique(phenotype_samples)])

            # Check whether previous counts satisfy cell/sample threshold
            keep_phenotype_batch = cell_count_sample[:, np.newaxis] >= y_cellxsample_space
            # Note: np.newaxis is used to add a dimension to work on different
            # samples concurrently

            # Calculate proportion of samples in current batch satisfying
            # cell/sample threshold
            keep_phenotype_batch = (np.sum(keep_phenotype_batch, axis=0) / samples_nb)
            # Notes:
            # - 'keep_phenotype_batch' is a boolean array, so it can be summed
            # - 'np.sum(keep_phenotype_batch, axis=0)' calculates number of samples
            # satisfying cell/sample threshold for a given y in grid

            # Check whether previous proportions satisfy sample/batch threshold
            keep_phenotype_batch = keep_phenotype_batch >= x_samplesxbatch_space[:, np.newaxis]
            # Note: '[:, np.newaxis]' is used to transpose 1-D array into a 2-D
            # array to allow comparison

            # Intersect batch results with general results
            keep_phenotype = np.logical_and(keep_phenotype, keep_phenotype_batch)
            # Note: for consistency, phenotypes have to be present in all batches,
            # hence usage of 'np.logical_and()'

        # Add 'phenotype' presence/absence to phenotype counter
        nb_phntp += keep_phenotype * 1

        # Add number of undefined cells to counter
        nb_undef_cells += np.logical_not(keep_phenotype) * np.sum(phntp_per_cell == phenotype)

<<<<<<< HEAD
        # Add 'phenotype' without significancy presence/absence to phenotype counter  # AT. Delete after test.
        if keep_phntp:  # AT. Delete after test.
            nb_phntp_all += 1  # AT. Delete after test.

    logging.debug(f'\t\t\t\t\t\tFinished check')
=======
    logging.debug('\t\t\t\t\t\tFinished check')
>>>>>>> d775b9dc

    return nb_phntp, nb_undef_cells, nb_phntp_all
    # Note: 'phntp_per_cell' is not returned to avoid memory cost of storing and
    # dragging it across several functions and will be recalculated when needed.<|MERGE_RESOLUTION|>--- conflicted
+++ resolved
@@ -178,15 +178,11 @@
         # Add number of undefined cells to counter
         nb_undef_cells += np.logical_not(keep_phenotype) * np.sum(phntp_per_cell == phenotype)
 
-<<<<<<< HEAD
         # Add 'phenotype' without significancy presence/absence to phenotype counter  # AT. Delete after test.
         if keep_phntp:  # AT. Delete after test.
             nb_phntp_all += 1  # AT. Delete after test.
 
-    logging.debug(f'\t\t\t\t\t\tFinished check')
-=======
     logging.debug('\t\t\t\t\t\tFinished check')
->>>>>>> d775b9dc
 
     return nb_phntp, nb_undef_cells, nb_phntp_all
     # Note: 'phntp_per_cell' is not returned to avoid memory cost of storing and
