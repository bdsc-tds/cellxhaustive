"""
Script that determines number of unique cell phenotypes (combination of positive
and negative markers) and number of cells without phenotype in an expression matrix
across different metrics thresholds.
"""


# Import utility modules
import logging
import numpy as np


# Import local functions
<<<<<<< HEAD
from cellxhaustive.determine_marker_status import determine_marker_status
from utils import get_chunksize


# Wrapper function of 'list.append()' for vectorised use in numpy
# Function used in score_marker_combinations()
def append_wrapper(lst, elt):
    return lst.append(elt)


# Function used in score_marker_combinations()
def keep_relevant_phntp(batch, batches_label, samples_label, phntp_per_cell,
                        phntp, x_samplesxbatch_space, y_cellxsample_space):
    """
    Function that determines whether a phenotype is relevant, depending on
    samplesxbatch and cellxsample thresholds.

    Parameters:
    -----------
    batch: str
      Value of batch to process.

    batches_label: array(str)
      1-D numpy array with batch names of each cell.

    samples_label: array(str)
      1-D numpy array with sample names of each cell.

    phntp_per_cell: array(str)
      1-D numpy array with best phenotype determined for each cell.

    phntp: str
      Value of phenotype to process.

    x_samplesxbatch_space: array(float) (default=[0.5, 0.6, 0.7, ..., 1])
      Minimum proportion of samples within each batch with at least
      'y_cellxsample_space' cells for a new annotation to be considered. In other
      words, by default, an annotation needs to be assigned to at least 10, 20...
      100 cells/sample (see description of next parameter) in at least 50%, 60%...
      100% of samples within a batch to be considered.

    y_cellxsample_space: array(float) (default=[10, 20, 30, ..., 100])
      Minimum number of cells within each sample in 'x_samplesxbatch_space' % of
      samples within each batch for a new annotation to be considered. In other
      words, by default, an annotation needs to be assigned to at least 10, 20...
      100 cells/sample in at least 50%, 60%... 100% of samples (see description
      of previous parameter) within a batch to be considered.

    Returns:
    --------
    keep_phntp_batch: array(bool)
      2-D numpy array with booleans indicating whether 'phenotype' is relevant
      in 'batch' across grid composed of metrics 'x_samplesxbatch_space' in D0
      and 'y_cellxsample_space' in D1.
    """

    # Split cell type data according to batch
    phntp_batch = phntp_per_cell[batches_label == batch]

    # Split sample data, first according to batch and then cell type
    phntp_smpl = samples_label[batches_label == batch][phntp_batch == phntp]

    # Calculate number of different samples in current batch and cell type
    smpl_nb = float(len(np.unique(phntp_smpl)))

    # If there are no cells of type 'phntp' in 'batch', there is no need to go
    # further, so return a False array with right dimensions
    if smpl_nb == 0:
        array_dim = (len(x_samplesxbatch_space), len(y_cellxsample_space))
        keep_phntp_batch = np.full(array_dim, False)
        return keep_phntp_batch

    # Count number of cells per phntp in each sample
    cell_count_smpl = np.asarray([np.sum(phntp_smpl == smpl)
                                  for smpl in np.unique(phntp_smpl)])

    # Check whether cell counts satisfy y threshold
    keep_phntp_batch = (cell_count_smpl[:, np.newaxis] >= y_cellxsample_space)
    # Note: np.newaxis is used to add a dimension to work on different
    # samples concurrently

    # Calculate proportion of samples in current batch satisfying
    # 'y_cellxsample_space' condition
    keep_phntp_batch = (np.sum(keep_phntp_batch, axis=0) / smpl_nb)
    # Notes:
    # - 'keep_phntp_batch' is a boolean array, so it can be summed
    # - 'np.sum(keep_phntp_batch, axis=0)' calculates number of samples
    # satisfying y condition for a given y in grid

    # Check whether proportion satisfy x threshold
    keep_phntp_batch = (keep_phntp_batch >= x_samplesxbatch_space[:, np.newaxis])
    # Note: '[:, np.newaxis]' is used to transpose 1-D array into a 2-D
    # array to allow comparison

    return keep_phntp_batch
=======
from determine_marker_status import determine_marker_status  # AT. Double-check path
# from cellxhaustive.determine_marker_status import determine_marker_status
>>>>>>> d68baf68


# Function used in check_all_combinations.py
def score_marker_combinations(mat_comb, batches_label, samples_label,
                              markers_comb, two_peak_threshold,
                              three_peak_markers, three_peak_low, three_peak_high,
                              x_samplesxbatch_space, y_cellxsample_space):
    """
    Function that determines number of unique cell phenotypes (combination of
    positive and negative markers) and number of cells without phenotype in an
    expression matrix across different metrics thresholds.

    Parameters:
    -----------
    mat_comb: array(float)
      2-D numpy array expression matrix, with cells in D0 and markers in D1.
      In other words, rows contain cells and columns contain markers. This
      matrix is a subset of the general expression matrix and contains sliced
      data matching cell label, batch, and representative markers.

    batches_label: array(str)
      1-D numpy array with batch names of each cell of 'mat_comb'.

    samples_label: array(str)
      1-D numpy array with sample names of each cell of 'mat_comb'.

    markers_comb: array(str)
      1-D numpy array with markers matching each column of 'mat_comb'.

    two_peak_threshold: float (default=3)
      Threshold to consider when determining whether a two-peaks marker is
      negative or positive. Expression below this threshold means marker will be
      considered negative. Conversely, expression above this threshold means
      marker will be considered positive.

    three_peak_markers: list(str) (default=[])
      List of markers that have three peaks.

    three_peak_low: float (default=2)
      Threshold to consider when determining whether a three-peaks marker is
      negative or low positive. Expression below this threshold means marker will
      be considered negative. See description of 'three_peak_high' for
      more information on low_positive markers.

    three_peak_high: float (default=4)
      Threshold to consider when determining whether a three-peaks marker is
      low_positive or positive. Expression above this threshold means marker will
      be considered positive. Expression between 'three_peak_low' and
      'three_peak_high' means marker will be considered low_positive.

    x_samplesxbatch_space: array(float) (default=[0.5, 0.6, 0.7, ..., 1])
      Minimum proportion of samples within each batch with at least
      'y_cellxsample_space' cells for a new annotation to be considered. In other
      words, by default, an annotation needs to be assigned to at least 10, 20...
      100 cells/sample (see description of next parameter) in at least 50%, 60%...
      100% of samples within a batch to be considered.

    y_cellxsample_space: array(float) (default=[10, 20, 30, ..., 100])
      Minimum number of cells within each sample in 'x_samplesxbatch_space' % of
      samples within each batch for a new annotation to be considered. In other
      words, by default, an annotation needs to be assigned to at least 10, 20...
      100 cells/sample in at least 50%, 60%... 100% of samples (see description
      of previous parameter) within a batch to be considered.

    Returns:
    --------
    nb_phntp: array(float)
      2-D numpy array with number of unique cell phenotypes (combinations of
      positive and negative markers from 'markers_comb') identified in 'mat_comb'
      across grid composed of metrics 'x_samplesxbatch_space' in D0 and
      'y_cellxsample_space' in D1.

    nb_undef_cells: array(float)
      2-D numpy array with number of undefined cells (cells without a phenotype)
      in 'mat_comb' across grid composed of metrics 'x_samplesxbatch_space' in
      D0 and 'y_cellxsample_space' in D1.
    """

    # Determine markers status of 'markers_comb' using expression data
    logging.debug('\t\t\t\t\t\tDetermining marker status for each cell')
    phntp_per_cell = determine_marker_status(
        mat_comb=mat_comb,
        markers_comb=markers_comb,
        two_peak_threshold=two_peak_threshold,
        three_peak_markers=three_peak_markers,
        three_peak_low=three_peak_low,
        three_peak_high=three_peak_high)

    # Initialise arrays to store results
    nb_phntp = np.zeros((len(x_samplesxbatch_space), len(y_cellxsample_space)))
    nb_undef_cells = np.zeros((len(x_samplesxbatch_space), len(y_cellxsample_space)))

    # Process marker phenotypes returned by 'determine_marker_status()' and
    # check whether they are worth keeping
    logging.debug('\t\t\t\t\t\tChecking which phenotypes are passing thresholds')
    for phenotype in np.unique(phntp_per_cell):

        # Initialise temporary array to store 'phenotype' results
        keep_phenotype = np.full(nb_phntp.shape, True)

        # Process batches separately
        for batch in np.unique(batches_label):
            # Split phenotype data according to batch
            phenotypes_batch = phntp_per_cell[batches_label == batch]

            # Split sample data, first according to batch and then phenotype
            phenotype_samples = samples_label[batches_label == batch][phenotypes_batch == phenotype]

            # If there are no 'phenotype' cells in 'batch', that means it cannot
            # be present in all batches, so stop now
            if phenotype_samples.size == 0:
                keep_phenotype = np.logical_and(keep_phenotype, False)
                break

            # Calculate number of unique samples in current batch and phenotype
            samples_nb = float(len(np.unique(phenotype_samples)))

            # Count number of cells per phenotype in each sample
            cell_count_sample = np.asarray([np.sum(phenotype_samples == smpl)
                                            for smpl in np.unique(phenotype_samples)])

            # Check whether previous counts satisfy cell/sample threshold
            keep_phenotype_batch = cell_count_sample[:, np.newaxis] >= y_cellxsample_space
            # Note: np.newaxis is used to add a dimension to work on different
            # samples concurrently

            # Calculate proportion of samples in current batch satisfying
            # cell/sample threshold
            keep_phenotype_batch = (np.sum(keep_phenotype_batch, axis=0) / samples_nb)
            # Notes:
            # - 'keep_phenotype_batch' is a boolean array, so it can be summed
            # - 'np.sum(keep_phenotype_batch, axis=0)' calculates number of samples
            # satisfying cell/sample threshold for a given y in grid

            # Check whether previous proportions satisfy sample/batch threshold
            keep_phenotype_batch = keep_phenotype_batch >= x_samplesxbatch_space[:, np.newaxis]
            # Note: '[:, np.newaxis]' is used to transpose 1-D array into a 2-D
            # array to allow comparison

            # Intersect batch results with general results
            keep_phenotype = np.logical_and(keep_phenotype, keep_phenotype_batch)
            # Note: for consistency, phenotypes have to be present in all batches,
            # hence usage of 'np.logical_and()'

        # Add 'phenotype' presence/absence to phenotype counter
        nb_phntp += keep_phenotype * 1

        # Add number of undefined cells to counter
        nb_undef_cells += np.logical_not(keep_phenotype) * np.sum(phntp_per_cell == phenotype)

    logging.debug('\t\t\t\t\t\tFinished check')

    return nb_phntp, nb_undef_cells
    # Note: 'phntp_per_cell' is not returned to avoid memory cost of storing and
    # dragging it across several functions and will be recalculated when needed.<|MERGE_RESOLUTION|>--- conflicted
+++ resolved
@@ -11,106 +11,7 @@
 
 
 # Import local functions
-<<<<<<< HEAD
 from cellxhaustive.determine_marker_status import determine_marker_status
-from utils import get_chunksize
-
-
-# Wrapper function of 'list.append()' for vectorised use in numpy
-# Function used in score_marker_combinations()
-def append_wrapper(lst, elt):
-    return lst.append(elt)
-
-
-# Function used in score_marker_combinations()
-def keep_relevant_phntp(batch, batches_label, samples_label, phntp_per_cell,
-                        phntp, x_samplesxbatch_space, y_cellxsample_space):
-    """
-    Function that determines whether a phenotype is relevant, depending on
-    samplesxbatch and cellxsample thresholds.
-
-    Parameters:
-    -----------
-    batch: str
-      Value of batch to process.
-
-    batches_label: array(str)
-      1-D numpy array with batch names of each cell.
-
-    samples_label: array(str)
-      1-D numpy array with sample names of each cell.
-
-    phntp_per_cell: array(str)
-      1-D numpy array with best phenotype determined for each cell.
-
-    phntp: str
-      Value of phenotype to process.
-
-    x_samplesxbatch_space: array(float) (default=[0.5, 0.6, 0.7, ..., 1])
-      Minimum proportion of samples within each batch with at least
-      'y_cellxsample_space' cells for a new annotation to be considered. In other
-      words, by default, an annotation needs to be assigned to at least 10, 20...
-      100 cells/sample (see description of next parameter) in at least 50%, 60%...
-      100% of samples within a batch to be considered.
-
-    y_cellxsample_space: array(float) (default=[10, 20, 30, ..., 100])
-      Minimum number of cells within each sample in 'x_samplesxbatch_space' % of
-      samples within each batch for a new annotation to be considered. In other
-      words, by default, an annotation needs to be assigned to at least 10, 20...
-      100 cells/sample in at least 50%, 60%... 100% of samples (see description
-      of previous parameter) within a batch to be considered.
-
-    Returns:
-    --------
-    keep_phntp_batch: array(bool)
-      2-D numpy array with booleans indicating whether 'phenotype' is relevant
-      in 'batch' across grid composed of metrics 'x_samplesxbatch_space' in D0
-      and 'y_cellxsample_space' in D1.
-    """
-
-    # Split cell type data according to batch
-    phntp_batch = phntp_per_cell[batches_label == batch]
-
-    # Split sample data, first according to batch and then cell type
-    phntp_smpl = samples_label[batches_label == batch][phntp_batch == phntp]
-
-    # Calculate number of different samples in current batch and cell type
-    smpl_nb = float(len(np.unique(phntp_smpl)))
-
-    # If there are no cells of type 'phntp' in 'batch', there is no need to go
-    # further, so return a False array with right dimensions
-    if smpl_nb == 0:
-        array_dim = (len(x_samplesxbatch_space), len(y_cellxsample_space))
-        keep_phntp_batch = np.full(array_dim, False)
-        return keep_phntp_batch
-
-    # Count number of cells per phntp in each sample
-    cell_count_smpl = np.asarray([np.sum(phntp_smpl == smpl)
-                                  for smpl in np.unique(phntp_smpl)])
-
-    # Check whether cell counts satisfy y threshold
-    keep_phntp_batch = (cell_count_smpl[:, np.newaxis] >= y_cellxsample_space)
-    # Note: np.newaxis is used to add a dimension to work on different
-    # samples concurrently
-
-    # Calculate proportion of samples in current batch satisfying
-    # 'y_cellxsample_space' condition
-    keep_phntp_batch = (np.sum(keep_phntp_batch, axis=0) / smpl_nb)
-    # Notes:
-    # - 'keep_phntp_batch' is a boolean array, so it can be summed
-    # - 'np.sum(keep_phntp_batch, axis=0)' calculates number of samples
-    # satisfying y condition for a given y in grid
-
-    # Check whether proportion satisfy x threshold
-    keep_phntp_batch = (keep_phntp_batch >= x_samplesxbatch_space[:, np.newaxis])
-    # Note: '[:, np.newaxis]' is used to transpose 1-D array into a 2-D
-    # array to allow comparison
-
-    return keep_phntp_batch
-=======
-from determine_marker_status import determine_marker_status  # AT. Double-check path
-# from cellxhaustive.determine_marker_status import determine_marker_status
->>>>>>> d68baf68
 
 
 # Function used in check_all_combinations.py
