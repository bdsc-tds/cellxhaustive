"""
Package to determine marker combination phenotypes and assign cell types from
CITE-seq ADT data through automated gating, feature selection and clustering.


Minimum requirements to run the analyses and associated parameters:
-i INPUT_PATH, --input INPUT_PATH
  Path to input table with expression data and samples/batch information. Rows
  should be cells and columns should be one of the following:
  - marker expression (float)
  - sample information (str)
  - batch information (str)
  - cell type information (after main-gating for example) (str)
  Columns must be tab-separated.

-m MARKER_PATH, --markers MARKER_PATH
  Path to file with list of markers of interest that will be used during the
  analyses. There should be one marker per line.

-o OUTPUT_PATH, --output OUTPUT_PATH
  Path to output table with all input data as well as phenotypes, cell types and
  associated scores determined during the analyses.
"""


# Import utility modules
import logging
import numpy as np
import os
import pandas as pd
import sys
from functools import partial
from pathos.pools import ProcessPool, ThreadPool


<<<<<<< HEAD
# Import local functions
from cellxhaustive.identify_phenotypes import identify_phenotypes
from cellxhaustive.utils import parse_config, setup_log


# Parse arguments
parser = argparse.ArgumentParser(description='Package to annotate cell types using \
                                 CITE-seq ADT data.')
parser.add_argument('-i', '--input', dest='input_path', type=str,
                    help='Path to input table with expression data and \
                    samples/batch/cell_type information',
                    required=True)
parser.add_argument('-m', '--markers', dest='marker_path', type=str,
                    help='Path to file with list of markers to consider during \
                    analyses',
                    required=True)
parser.add_argument('-o', '--output', dest='output_path', type=str,
                    help='Path to output table with annotations',
                    required=True)
parser.add_argument('-a', '--max-markers', dest='max_markers', type=int,
                    help="Maximum number of markers to select among total list \
                    of markers. Must be an integer less than or equal to number \
                    of markers in total list provided with '-m' parameter [15]",
                    required=False, default=15)
parser.add_argument('-mi', '--markers-interest', dest='markers_interest', type=str,
                    help='Comma-separated list of markers of interest that will \
                    appear in final combination. Global setting that applies to \
                    all cell types []',
                    required=False, default='')
parser.add_argument('-dm', '--detection-method', dest='detection_method', type=str,
                    help="Method to identify length of best marker combination. \
                    Must be 'auto' to use default algorithm or an integer to set \
                    combination length. Integer must be less than '-a' parameter. \
                    Global setting that applies to all cell types [auto]",
                    required=False, default='auto')
parser.add_argument('-b', '--config', dest='config_path', type=str,
                    help="Path to config file with cell type-specific \
                    detection method and markers of interest []",
                    required=False, default='')
parser.add_argument('-c', '--cell-type-definition', dest='cell_type_path', type=str,
                    help='Path to file with cell types characterisation \
                    [../data/config/major_cell_types.yaml]',
                    required=False, default='../data/config/major_cell_types.yaml')
parser.add_argument('-l', '--log', dest='log_path', type=str,
                    help='Path to log file [output_path.log]',
                    required=False, default='')
parser.add_argument('-n', '--log-level', dest='log_level', type=str,
                    help="Verbosity level of log file. Must be 'debug', 'info' \
                    or 'warning' [info]",
                    required=False, default='info', choices=['debug', 'info', 'warning'])
parser.add_argument('-e', '--three-peaks', dest='three_peak_markers', type=str,
                    help='Path to file with markers with three peaks or comma \
                    separated list of markers with three peaks []',
                    required=False, default='')
parser.add_argument('-j', '--thresholds', dest='thresholds', type=str,
                    help='Comma-separated list of 3 floats defining thresholds \
                    to determine whether marker are negative or positive. 1st \
                    number is for two peaks markers, last 2 numbers are for \
                    three peaks markers [3,2,4]',
                    required=False, default='3,2,4')
parser.add_argument('-q', '--min-samplesxbatch', dest='min_samplesxbatch', type=float,
                    help="Minimum proportion of samples within each batch with at \
                    least 'min_cellxsample' cells for a new annotation to be \
                    considered. Must be a float in [0.01; 1] [0.5]",
                    required=False, default=0.5)
parser.add_argument('-r', '--min-cellxsample', dest='min_cellxsample', type=int,
                    help="Minimum number of cells within each sample in \
                    'min_samplesxbatch' %% of samples within each batch for a new \
                    annotation to be considered. Must be an integer in [1; 100] [10]",
                    required=False, default=10)
parser.add_argument('-p', '--knn-min-probability', dest='knn_min_probability', type=float,
                    help='Confidence threshold for KNN classifier to reassign a \
                    new cell type to previously undefined cells. Must be a float \
                    in [0; 1] [0.5]',
                    required=False, default=0.5)
parser.add_argument('-t', '--threads', dest='cores', type=int,
                    help='Number of cores to use. Specifying more than one core \
                    will run parallel jobs which will increase speed. Must be \
                    a strictly positive integer [1]',
                    required=False, default=1)
parser.add_argument('-d', '--dry-run', dest='dryrun',
                    help='Use dry-run mode to check input files and configuration [False]',
                    required=False, default=False, action="store_true")
args = parser.parse_args()
=======
# Import other functions from package
from cli_parser import get_default_parser, validate_cli  # AT. Double-check path
from identify_phenotypes import identify_phenotypes  # AT. Double-check path
from utils import get_repr_markers  # AT. Double-check path
# from cellxhaustive.cli_parser import get_default_parser, validate_cli  # AT. Double-check path
# from cellxhaustive.identify_phenotypes import identify_phenotypes
# from cellxhaustive.utils import get_repr_markers
>>>>>>> ccbe569e


# Main script execution
if __name__ == '__main__':

    # Save memory by forcing Copy on Write mode
    pd.options.mode.copy_on_write = True

    # Initialise parser and its arguments
    parser = get_default_parser()

    # Parse CLI arguments to fill Namespace
    args = parser.parse_args()

    # Validate arguments and parse config file
    args_dict = validate_cli(args)

    # Unpack argument dictionary to make it easier to work with
    batches = args_dict['batches']
    cell_labels = args_dict['cell_labels']
    cell_types_dict = args_dict['cell_types_dict']
    detection_method_lst = args_dict['detection_method_lst']
    input_table = args_dict['input_table']
    knn_min_probability = args_dict['knn_min_probability']
    knn_refine = args_dict['knn_refine']
    markers = args_dict['markers']
    markers_interest_lst = args_dict['markers_interest_lst']
    mask_interest_inv_lst = args_dict['mask_interest_inv_lst']
    mat = args_dict['mat']
    max_markers = args_dict['max_markers']
    min_cellxsample = args_dict['min_cellxsample']
    min_samplesxbatch = args_dict['min_samplesxbatch']
    nb_cpu_eval = args_dict['nb_cpu_eval']
    nb_cpu_id = args_dict['nb_cpu_id']
    output_path = args_dict['output_path']
    samples = args_dict['samples']
    three_peak_high = args_dict['three_peak_high']
    three_peak_low = args_dict['three_peak_low']
    three_peak_markers = args_dict['three_peak_markers']
    two_peak_threshold = args_dict['two_peak_threshold']
    uniq_labels = args_dict['uniq_labels']

    # Get multiple population status
    multipop = (False if len(uniq_labels) == 1 else True)

    # Get list of arrays describing cells matching each cell type of 'uniq_labels'
    is_label_lst = [(cell_labels == label) for label in uniq_labels]

    logging.info('Gating markers and extracting associated data in each cell type')
    # Determine path for marker filtering results
    marker_file_path = f'{os.path.splitext(output_path)[0]}_markers.txt'

    # Initialise list of arrays to store results
    mat_subset_rep_lst = []
    batches_label_lst = []
    samples_label_lst = []
    markers_representative_lst = []

    # Specific context manager to save information on marker filtering
    with open(marker_file_path, 'w') as file:
        # Aim is to select relevant markers in each batch of each cell type
        for label, is_label, \
                markers_interest, mask_interest_inv in zip(uniq_labels,
                                                           is_label_lst,
                                                           markers_interest_lst,
                                                           mask_interest_inv_lst):  # Loop over cell types
            logging.info(f"\tProcessing {label}' cells'")
            markers_rep_batches = []
            label_unique_batch = np.unique(batches[is_label])  # Get batch names in 'label' cells
            nb_batch = len(label_unique_batch)  # Get number of batch in 'label' cells
            for batch in label_unique_batch:
                logging.debug(f"\t\tProcessing batch '{batch}'")
                logging.debug('\t\t\tSelecting matching cells')
                is_batch = (batches == batch)
                is_label_batch = np.logical_and(is_batch, is_label)
                logging.debug('\t\t\tSelecting corresponding expression data')
                try:
                    mat_subset = mat[is_label_batch, :][:, mask_interest_inv]  # With markers of interest
                except NameError:
                    mat_subset = mat[is_label_batch, :]  # Without markers of interest
                logging.debug('\t\t\tEvaluating marker bimodality')
                marker_center_values = np.abs(np.mean(mat_subset, axis=0) - two_peak_threshold)
                marker_threshold_value = np.sort(marker_center_values)[max_markers - 1]  # Select max_markers-th center value (in ascending order)
                # Note: '- 1' is used to compensate 0-based indexing
                # Select markers with center smaller than max_markers-th center
                is_center_smaller = (marker_center_values <= marker_threshold_value)
                try:
                    markers_rep = markers[mask_interest_inv][is_center_smaller]  # With markers of interest
                except NameError:
                    markers_rep = markers[is_center_smaller]  # Without markers of interest
                logging.debug('\t\t\tStoring relevant markers')
                markers_rep_batches.extend(list(markers_rep))

            if nb_batch == 1:  # No need to filter markers if there is only 1 batch
                logging.info('\t\tOnly one batch in total, no need to filter markers')
                markers_representative = markers_rep_batches
                logging.info(f"\t\t\tFound {len(markers_representative)} markers: {', '.join(markers_representative)}")
            else:
                logging.info(f'\t\t{nb_batch} batches in total. Selecting markers present in all batches')
                markers_representative, missing_markers, nb_batch_end = get_repr_markers(markers_rep_batches,
                                                                                         nb_batch)

            # Convert format back to array
            markers_representative = np.array(list(markers_representative))

            # Save marker information to file
            file.write(f'{label} cells:\n')
            file.write(f"\tMarkers found: {', '.join(markers_rep_batches)}\n")
            file.write(f"\tMarkers kept (found in {nb_batch_end} batches): {', '.join(markers_representative)}\n")
            file.write(f"\tMarkers removed (found in less than {nb_batch_end} batches): {', '.join(missing_markers)}\n\n")

            # If 'auto' detection method isn't used, check that number of
            # representative markers is bigger than requested combination length
            label_idx = uniq_labels.tolist().index(label)
            if detection_method_lst[label_idx] != 'auto':
                if detection_method_lst[label_idx] > len(markers_representative):
                    logging.error(f"\t\tNumber of markers kept is less than detection_method value for cell type '{label}'")
                    logging.error(f'\t\tNumber of representative markers: {len(markers_representative)}')
                    logging.error(f'\t\tRequested combination length: {detection_method_lst[label_idx]}')
                    logging.error(f"\t\tTry to decrease detection_method value for this cell type or use 'auto' mode")
                    sys.exit(1)

            # Extract expression, batch and sample information across all batches
            # for cell type 'label'
            logging.info('\t\tExtracting matching expression, batch and sample information')
            mat_subset_label = mat[is_label, :]
            batches_label = batches[is_label]
            samples_label = samples[is_label]

            # Merge back markers_representative with markers_interest
            markers_interest_rep = np.append(markers_interest, markers_representative)

            # Slice matrix to keep only expression of relevant markers
            markers_rep_int_mask = np.isin(markers, markers_interest_rep)
            markers_representative = markers[markers_rep_int_mask]  # Reorder markers
            mat_subset_rep_markers = mat_subset_label[:, markers_rep_int_mask]

            logging.info('\t\tStoring data in arrays')
            mat_subset_rep_lst.append(mat_subset_rep_markers)  # Store slice matrix
            batches_label_lst.append(batches_label)  # Store batch information
            samples_label_lst.append(samples_label)  # Store sample information
            markers_representative_lst.append(markers_representative)  # Store representative markers
            # Note: keeping data in list of arrays makes multiprocessing easier and
            # reduce overall memory usage

    # Free memory by deleting heavy objects
    del (is_batch, is_label_batch, mat_subset, mat_subset_label, mat, batches, samples)

    # Initialise ProcessPool if needed, otherwise set it to None
    processpool = (None if nb_cpu_eval == 1 else ProcessPool(ncpus=nb_cpu_eval))

    # Process cells by pre-existing annotations
    if nb_cpu_id == 1:  # Use for loop to avoid creating new processes
        logging.info('Starting analyses without parallelisation')
        annot_results_lst = []
        for is_label, cell_name, mat_representative, \
                batches_label, samples_label, markers_representative, \
                markers_interest, detection_method in zip(is_label_lst,
                                                          uniq_labels,
                                                          mat_subset_rep_lst,
                                                          batches_label_lst,
                                                          samples_label_lst,
                                                          markers_representative_lst,
                                                          markers_interest_lst,
                                                          detection_method_lst):
            results_dict = identify_phenotypes(is_label=is_label,
                                               cell_name=cell_name,
                                               mat_representative=mat_representative,
                                               batches_label=batches_label,
                                               samples_label=samples_label,
                                               markers_representative=markers_representative,
                                               markers_interest=markers_interest,
                                               detection_method=detection_method,
                                               cell_types_dict=cell_types_dict,
                                               two_peak_threshold=two_peak_threshold,
                                               three_peak_markers=three_peak_markers,
                                               three_peak_low=three_peak_low,
                                               three_peak_high=three_peak_high,
                                               max_markers=max_markers,
                                               min_samplesxbatch=min_samplesxbatch,
                                               min_cellxsample=min_cellxsample,
                                               knn_refine=knn_refine,
                                               knn_min_probability=knn_min_probability,
                                               multipop=multipop,
                                               processpool=processpool)
            annot_results_lst.append(results_dict)
    else:  # Use ThreadPool to parallelise cell type processing
        logging.info('Starting analyses with parallelisation')
        with ThreadPool(nthreads=nb_cpu_id) as threadpool:
            annot_results_lst = list(threadpool.map(partial(identify_phenotypes,
                                                            cell_types_dict=cell_types_dict,
                                                            two_peak_threshold=two_peak_threshold,
                                                            three_peak_markers=three_peak_markers,
                                                            three_peak_low=three_peak_low,
                                                            three_peak_high=three_peak_high,
                                                            max_markers=max_markers,
                                                            min_samplesxbatch=min_samplesxbatch,
                                                            min_cellxsample=min_cellxsample,
                                                            knn_refine=knn_refine,
                                                            knn_min_probability=knn_min_probability,
                                                            multipop=multipop,
                                                            processpool=processpool),
                                                    is_label_lst,
                                                    uniq_labels,
                                                    mat_subset_rep_lst,
                                                    batches_label_lst,
                                                    samples_label_lst,
                                                    markers_representative_lst,
                                                    markers_interest_lst,
                                                    detection_method_lst))
        # Note: 'partial()' is used to iterate over 'is_label_lst', 'uniq_labels',
        # 'mat_subset_rep_lst', 'batches_label_lst', 'samples_label_lst',
        # 'markers_representative_lst', 'markers_interest_lst' and
        # 'detection_method_lst' and keep other parameters constant

    # Make sure ProcessPool is closed. It should already be, but this makes sure
    # there are no zombie processes
    if processpool:
        processpool.close()
        processpool.join()
    del processpool

    # Convert results back to dictionary
    annot_dict = dict(zip(uniq_labels, annot_results_lst))

    # Post-process results to add them to original table and save whole table
    logging.info('Gathering results in annotation table')

    # Find maximum number of optimal combinations across all 'cell_labels'
    logging.debug('\tDetermining total maximum number of optimal combinations')
    max_comb = max([len(annot_dict[label].keys()) for label in uniq_labels])
    logging.debug(f"\t\tFound {max_comb} combination{'s' if max_comb > 1 else ''}")

    # Build list with all column names
    logging.debug('\tBuilding column names')
    col_names = []
    for i in range(max_comb):
        col_names.extend([f'Annotations_{i + 1}', f'Phenotypes_{i + 1}'])
        if knn_refine:
            col_names.extend([f'KNN_annotations_{i + 1}',
                              f'KNN_phenotype_{i + 1}',
                              f'KNN_proba_{i + 1}'])

    # Initialise empty dataframe to store all annotation results
    logging.debug('\tInitialising empty annotation table')
    annot_df = pd.DataFrame(None,
                            index=range(input_table.shape[0]),
                            columns=col_names)

    # Fill annotation dataframe with results
    logging.info('\tFilling annotation table with analyses results')
    for label, is_label in zip(uniq_labels, is_label_lst):
        logging.info(f"\t\tCreating result subtable for '{label}' annotations")

        # Slice general results dictionary
        logging.debug('\t\t\tSelecting associated results')
        sub_results = annot_dict[label]

        # Find number of optimal combinations for 'label' cells
        logging.info('\t\t\tDetermining maximum number of optimal combinations')
        label_nb_comb = list(sub_results.keys())
        logging.info(f"\t\t\t\tFound {len(label_nb_comb)} combination{'s' if len(label_nb_comb) > 1 else ''}")

        # Get number of cells
        logging.info('\t\t\tCounting cells')
        cell_nb = sub_results[list(sub_results)[0]]['new_labels'].shape[0]
        # Note: 'list(sub_results)[0]' is used because it will always exist
        logging.info(f'\t\t\t\tFound {cell_nb} cells')

        # Get column names
        logging.debug('\t\t\tBuilding column names')
        end = (5 * len(label_nb_comb)) if knn_refine else (2 * len(label_nb_comb))
        col_names_sub = col_names[:end]

        # Initialise empty dataframe to store annotation results for 'label'
        logging.debug('\t\t\tInitialising empty table to proper dimensions')
        annot_df_label = pd.DataFrame(np.nan,
                                      index=range(cell_nb),
                                      columns=col_names_sub,
                                      dtype=object)

        # Create dataframe results for all optimal combinations of 'label'
        logging.debug('\t\t\tFilling table')
        for idx, comb_nb in enumerate(label_nb_comb):
            # Extract results
            sub_res_df = pd.DataFrame.from_dict(sub_results[comb_nb], orient='index').transpose()

            # Fill 'label' annotation dataframe
            start = 5 * idx
            annot_df_label.iloc[:, start:(start + 5)] = sub_res_df

        # Fill general annotation dataframe with 'label' annotations
        logging.info('\t\t\tIntegrating subtable to general annotation table')
        annot_df.iloc[is_label, :end] = annot_df_label.copy(deep=True)

    # Merge input dataframe and annotation dataframe
    logging.info('\tMerging input data and annotation table')
    annot_df.set_index(input_table.index, inplace=True)
    # Note: set indices to avoid problem during concatenation
    output_table = pd.concat([input_table, annot_df], axis=1)

    # Create output directory if it doesn't exist
    output_dir = os.path.dirname(output_path)
    logging.debug(f"Creating output directory '{output_dir}'")
    os.makedirs(output_dir, exist_ok=True)

    # Save general table with annotations and phenotypes
    logging.info(f"Saving final table to '{output_path}'")
    output_table.to_csv(output_path, sep='\t', header=True, index=True)<|MERGE_RESOLUTION|>--- conflicted
+++ resolved
@@ -33,100 +33,10 @@
 from pathos.pools import ProcessPool, ThreadPool
 
 
-<<<<<<< HEAD
-# Import local functions
+# Import other functions from package
+from cellxhaustive.cli_parser import get_default_parser, validate_cli
 from cellxhaustive.identify_phenotypes import identify_phenotypes
-from cellxhaustive.utils import parse_config, setup_log
-
-
-# Parse arguments
-parser = argparse.ArgumentParser(description='Package to annotate cell types using \
-                                 CITE-seq ADT data.')
-parser.add_argument('-i', '--input', dest='input_path', type=str,
-                    help='Path to input table with expression data and \
-                    samples/batch/cell_type information',
-                    required=True)
-parser.add_argument('-m', '--markers', dest='marker_path', type=str,
-                    help='Path to file with list of markers to consider during \
-                    analyses',
-                    required=True)
-parser.add_argument('-o', '--output', dest='output_path', type=str,
-                    help='Path to output table with annotations',
-                    required=True)
-parser.add_argument('-a', '--max-markers', dest='max_markers', type=int,
-                    help="Maximum number of markers to select among total list \
-                    of markers. Must be an integer less than or equal to number \
-                    of markers in total list provided with '-m' parameter [15]",
-                    required=False, default=15)
-parser.add_argument('-mi', '--markers-interest', dest='markers_interest', type=str,
-                    help='Comma-separated list of markers of interest that will \
-                    appear in final combination. Global setting that applies to \
-                    all cell types []',
-                    required=False, default='')
-parser.add_argument('-dm', '--detection-method', dest='detection_method', type=str,
-                    help="Method to identify length of best marker combination. \
-                    Must be 'auto' to use default algorithm or an integer to set \
-                    combination length. Integer must be less than '-a' parameter. \
-                    Global setting that applies to all cell types [auto]",
-                    required=False, default='auto')
-parser.add_argument('-b', '--config', dest='config_path', type=str,
-                    help="Path to config file with cell type-specific \
-                    detection method and markers of interest []",
-                    required=False, default='')
-parser.add_argument('-c', '--cell-type-definition', dest='cell_type_path', type=str,
-                    help='Path to file with cell types characterisation \
-                    [../data/config/major_cell_types.yaml]',
-                    required=False, default='../data/config/major_cell_types.yaml')
-parser.add_argument('-l', '--log', dest='log_path', type=str,
-                    help='Path to log file [output_path.log]',
-                    required=False, default='')
-parser.add_argument('-n', '--log-level', dest='log_level', type=str,
-                    help="Verbosity level of log file. Must be 'debug', 'info' \
-                    or 'warning' [info]",
-                    required=False, default='info', choices=['debug', 'info', 'warning'])
-parser.add_argument('-e', '--three-peaks', dest='three_peak_markers', type=str,
-                    help='Path to file with markers with three peaks or comma \
-                    separated list of markers with three peaks []',
-                    required=False, default='')
-parser.add_argument('-j', '--thresholds', dest='thresholds', type=str,
-                    help='Comma-separated list of 3 floats defining thresholds \
-                    to determine whether marker are negative or positive. 1st \
-                    number is for two peaks markers, last 2 numbers are for \
-                    three peaks markers [3,2,4]',
-                    required=False, default='3,2,4')
-parser.add_argument('-q', '--min-samplesxbatch', dest='min_samplesxbatch', type=float,
-                    help="Minimum proportion of samples within each batch with at \
-                    least 'min_cellxsample' cells for a new annotation to be \
-                    considered. Must be a float in [0.01; 1] [0.5]",
-                    required=False, default=0.5)
-parser.add_argument('-r', '--min-cellxsample', dest='min_cellxsample', type=int,
-                    help="Minimum number of cells within each sample in \
-                    'min_samplesxbatch' %% of samples within each batch for a new \
-                    annotation to be considered. Must be an integer in [1; 100] [10]",
-                    required=False, default=10)
-parser.add_argument('-p', '--knn-min-probability', dest='knn_min_probability', type=float,
-                    help='Confidence threshold for KNN classifier to reassign a \
-                    new cell type to previously undefined cells. Must be a float \
-                    in [0; 1] [0.5]',
-                    required=False, default=0.5)
-parser.add_argument('-t', '--threads', dest='cores', type=int,
-                    help='Number of cores to use. Specifying more than one core \
-                    will run parallel jobs which will increase speed. Must be \
-                    a strictly positive integer [1]',
-                    required=False, default=1)
-parser.add_argument('-d', '--dry-run', dest='dryrun',
-                    help='Use dry-run mode to check input files and configuration [False]',
-                    required=False, default=False, action="store_true")
-args = parser.parse_args()
-=======
-# Import other functions from package
-from cli_parser import get_default_parser, validate_cli  # AT. Double-check path
-from identify_phenotypes import identify_phenotypes  # AT. Double-check path
-from utils import get_repr_markers  # AT. Double-check path
-# from cellxhaustive.cli_parser import get_default_parser, validate_cli  # AT. Double-check path
-# from cellxhaustive.identify_phenotypes import identify_phenotypes
-# from cellxhaustive.utils import get_repr_markers
->>>>>>> ccbe569e
+from cellxhaustive.utils import get_repr_markers
 
 
 # Main script execution
