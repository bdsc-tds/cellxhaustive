"""
Package to determine marker combination phenotypes and assign cell types from
CITE-seq ADT data through automated gating, feature selection and clustering.


Minimum requirements to run the analyses and associated parameters:
-i INPUT_PATH, --input INPUT_PATH
  Path to input table with expression data and samples/batch information. Rows
  should be cells and columns should be one of the following:
  - marker expression (float)
  - sample information (str)
  - batch information (str)
  - cell type information (after main-gating for example) (str)
  Columns must be tab-separated.

-m MARKER_PATH, --markers MARKER_PATH
  Path to file with list of markers of interest that will be used during the
  analyses. There should be one marker per line.

-o OUTPUT_PATH, --output OUTPUT_PATH
  Path to output table with all input data as well as phenotypes, cell types and
  associated scores determined during the analyses.
"""


# Import utility modules
import argparse
import json
import logging
import numpy as np
import os
import pandas as pd
import pathlib
import sys
from functools import partial


# Import local functions
<<<<<<< HEAD
from cellxhaustive.identify_phenotypes import identify_phenotypes
from cellxhaustive.utils import setup_log
=======
from identify_phenotypes import identify_phenotypes  # AT. Double-check path
from utils import get_cpu, setup_log, NestablePool  # AT. Double-check path
# from cellxhaustive.identify_phenotypes import identify_phenotypes
# from cellxhaustive.utils import get_cpu, setup_log, NestablePool
>>>>>>> 4776cf7c


# Parse arguments
parser = argparse.ArgumentParser(description='Package to annotate cell types using \
                                CITE-seq ADT data.')
parser.add_argument('-i', '--input', dest='input_path', type=str,
                    help='Path to input table with expression data and \
                    samples/batch/cell_type information',
                    required=True)
parser.add_argument('-m', '--markers', dest='marker_path', type=str,
                    help='Path to file with list of markers of interest',
                    required=True)
parser.add_argument('-o', '--output', dest='output_path', type=str,
                    help='Path to output table with annotations',
                    required=True)
parser.add_argument('-c', '--cell-type-definition', dest='cell_type_path', type=str,
                    help='Path to file with cell types characterisation \
                    [../data/config/major_cell_types.json]',
                    required=False, default='../data/config/major_cell_types.json')
parser.add_argument('-l', '--log', dest='log_path', type=str,
                    help='Path to log file [output_path.log]',
                    required=False, default='')
parser.add_argument('-n', '--log-level', dest='log_level', type=str,
                    help='Verbosity level of log file [info]',
                    required=False, default='info', choices=['debug', 'info', 'warning'])
parser.add_argument('-j', '--two-peak-threshold', dest='two_peak_threshold', type=float,
                    help='Threshold to determine whether a two-peaks marker is\
                    negative or positive [3]',
                    required=False, default=3)
parser.add_argument('-e', '--three-peaks', dest='three_peak_markers', type=str,
                    help='Path to file with markers that have three peaks []',
                    required=False, default='')
parser.add_argument('-f', '--three-peak-low', dest='three_peak_low', type=float,
                    help='Threshold to determine whether three-peaks marker is\
                    negative or low_positive [2]',
                    required=False, default=2)
parser.add_argument('-g', '--three-peak-high', dest='three_peak_high', type=float,
                    help='Threshold to determine whether three-peaks marker is\
                    positive or low_positive [4]',
                    required=False, default=4)
parser.add_argument('-a', '--max-markers', dest='max_markers', type=int,
                    help="Maximum number of relevant markers to select among \
                    total list of markers. Must be less than or equal to \
                    'len(markers)' [15]",
                    required=False, default=15)
parser.add_argument('-b', '--min-annotations', dest='min_annotations', type=int,
                    help="Minimum number of phenotypes for a combination of markers \
                    to be taken into account as a potential cell population. Must \
                    be in '[2; len(markers)]', but it is advised to choose a value \
                    in '[3; len(markers) - 1]' [3]",
                    required=False, default=3)
parser.add_argument('-s', '--max-solutions', dest='max_solutions', type=int,
                    help='Maximum number of optimal solutions to keep [10]',
                    required=False, default=10)
parser.add_argument('-q', '--min-samplesxbatch', dest='min_samplesxbatch', type=float,
                    help="Minimum proportion of samples within each batch with at \
                    least 'min_cellxsample' cells for a new annotation to be \
                    considered [0.5]",
                    required=False, default=0.5)
parser.add_argument('-r', '--min-cellxsample', dest='min_cellxsample', type=int,
                    help="Minimum number of cells within each sample in \
                    'min_samplesxbatch' %% of samples within each batch for a new \
                    annotation to be considered [10]",
                    required=False, default=10)
parser.add_argument('-k', '--no-knn', dest='knn_refine',
                    help='If present, do not refine annotations with a KNN classifier',
                    required=False, default=True, action="store_false")
parser.add_argument('-p', '--knn-min-probability', dest='knn_min_probability', type=float,
                    help='Confidence threshold for KNN classifier to reassign a new \
                    cell type to previously undefined cells [0.5]',
                    required=False, default=0.5)
parser.add_argument('-t', '--threads', dest='cores', type=int,
                    help='Number of cores to use. Specifying more than one core \
                    will run parallel jobs which will increase speed [1]',
                    required=False, default=1)
parser.add_argument('-d', '--dry-run', dest='dryrun',
                    help='Use dry-run mode to check input files and configuration [False]',
                    required=False, default=False, action="store_true")
args = parser.parse_args()


# Main script execution
if __name__ == '__main__':

    # Determine log file name
    if not args.log_path:
        log_file = f'{os.path.splitext(args.output_path)[0]}.log'
    else:
        log_file = args.log_path

    # Create log directory if it doesn't exist
    log_dir = os.path.dirname(log_file)
    logging.debug(f'Creating log directory <{log_dir}>')
    os.makedirs(log_dir, exist_ok=True)

    # Set-up logging configuration
    setup_log(log_file, args.log_level)

    # Get 1-D array for markers
    logging.info(f'Importing markers list from <{args.marker_path}>')
    markers = pd.read_csv(args.marker_path, sep='\t', header=None).to_numpy(dtype=str).flatten()
    logging.info(f'\tFound {len(markers)} markers')

    # Parse general input files into several arrays
    logging.info(f'Importing cell data from <{args.input_path}>')
    input_table = pd.read_csv(args.input_path, sep='\t', header=0, index_col=0)
    logging.info(f'\tFound {len(input_table.index)} cells')

    # Get 2-D array for expression using 'markers'
    mat = input_table.loc[:, markers].to_numpy(dtype=float)

    # Get 1-D array for batch; add common batch value if information is missing
    logging.info(f'Retrieving batch information in <{args.input_path}>')
    if 'batch' in input_table.columns:
        batches = input_table.loc[:, 'batch'].to_numpy(dtype=str)
    else:
        logging.warning(f'\tNo batch information in <{args.input_path}>')
        logging.warning('\tSetting batch value to <batch0> for all cells')
        batches = np.full(input_table.shape[0], 'batch0')

    # Get 1-D array for sample; add common sample value if information is missing
    logging.info(f'Retrieving sample information in <{args.input_path}>')
    if 'sample' in input_table.columns:
        samples = input_table.loc[:, 'sample'].to_numpy(dtype=str)
    else:
        logging.warning(f'\tNo sample information in <{args.input_path}>')
        logging.warning('\tSetting sample value to <sample0> for all cells')
        samples = np.full(input_table.shape[0], 'sample0')

    # Get 1-D array for pre-annotated cell type
    logging.info(f'Retrieving cell type information in <{args.input_path}>')
    if 'cell_type' in input_table.columns:
        cell_labels = input_table.loc[:, 'cell_type'].to_numpy(dtype=str)
        logging.info(f'Found {np.unique(cell_labels)} pre-annotated cell types')
    else:
        logging.warning(f'\tNo cell type information in <{args.input_path}>')
        logging.warning('\tSetting cell type value to <cell_type0> for all cells')
        cell_labels = np.full(input_table.shape[0], 'cell_type0')

    # Get array of unique labels
    uniq_labels = np.unique(cell_labels)

    # Get list of arrays describing cells matching each cell type of 'uniq_labels'
    is_label_list = [(cell_labels == label) for label in uniq_labels]

    # Get three peaks markers if a file is specified, otherwise use default list
    logging.info('Checking for existence of markers with 3 peaks')
    three_path = args.three_peak_markers
    if (not isinstance(three_path, list) and pathlib.Path(three_path).is_file()):
        with open(three_path) as file:
            three_peak_markers = np.array(file.read().splitlines(), dtype=np.dtype('U15'))
        logging.info(f'\tFound {len(three_peak_markers)} markers in <{three_path}>')
    else:
        three_peak_markers = np.empty(0, dtype=np.dtype('U15'))
        logging.warning('\tNo file provided, using default empty list')

    # Import cell types definitions
    logging.info(f'Importing cell type marker definition from <{args.cell_type_path}>')
    with open(args.cell_type_path) as in_cell_types:
        cell_types_dict = json.load(in_cell_types)
    logging.info(f'\tFound {len(cell_types_dict)} cell types')
    # Note: this file was created using data from
    # https://github.com/RGLab/rcellontologymapping/blob/main/src/src/ImmportDefinitions.hs

    # Get other parameter values from argument parsing
    logging.info('Parsing remaining parameters')
    two_peak_threshold = args.two_peak_threshold
    three_peak_low = args.three_peak_low
    three_peak_high = args.three_peak_high
    max_markers = args.max_markers
    min_annotations = args.min_annotations
    max_solutions = args.max_solutions
    min_cellxsample = args.min_cellxsample
    min_samplesxbatch = args.min_samplesxbatch
    knn_refine = args.knn_refine
    knn_min_probability = args.knn_min_probability

    # Get CPU settings
    logging.info('Determining parallelisation settings')
    if args.cores == 1:  # Can't multiprocess with only 1 core
        logging.info('\tOnly 1 CPU provided, no parallelisation possible')
        nb_cpu_id = nb_cpu_eval = nb_cpu_keep = 1
        logging.info('\tSetting nb_cpu_id, nb_cpu_eval, and nb_cpu_keep to 1')
    else:  # Maximise CPU usage
        logging.info(f'\t{args.cores} CPUs provided')
        nb_cpu_id, nb_cpu_eval, nb_cpu_keep = get_cpu(args.cores, len(uniq_labels))

    if args.dryrun:
        logging.info('Dryrun finished. Exiting...')
        sys.exit(0)

    # Initialise empty arrays and dictionary to store new annotations and results
    logging.debug('Initialising empty objects to store results')
    annotations = np.asarray(['undefined'] * len(cell_labels)).astype('U150')
    phenotypes = np.asarray(['undefined'] * len(cell_labels)).astype('U150')
    annot_dict = {}

    # Process cells by pre-existing annotations using multiprocessing
    logging.info('Starting analyses')
    with NestablePool(nb_cpu_id) as pool:
        annot_results_lst = pool.starmap(partial(identify_phenotypes,
                                                 mat=mat,
                                                 batches=batches,
                                                 samples=samples,
                                                 markers=markers,
                                                 cell_types_dict=cell_types_dict,
                                                 two_peak_threshold=two_peak_threshold,
                                                 three_peak_markers=three_peak_markers,
                                                 three_peak_low=three_peak_low,
                                                 three_peak_high=three_peak_high,
                                                 max_markers=max_markers,
                                                 min_annotations=min_annotations,
                                                 max_solutions=max_solutions,
                                                 min_samplesxbatch=min_samplesxbatch,
                                                 min_cellxsample=min_cellxsample,
                                                 knn_refine=knn_refine,
                                                 knn_min_probability=knn_min_probability,
                                                 cpu_eval_keep=(nb_cpu_eval, nb_cpu_keep)),
                                         zip(is_label_list, uniq_labels))

    # Convert results back to dictionary
    annot_dict = dict(zip(uniq_labels, annot_results_lst))

    # Post-process results to add them to original table and save whole table
    logging.info('Gathering results in annotation table')

    # Find maximum number of optimal combinations across all 'cell_labels'
    logging.debug('\tDetermining total maximum number of optimal combinations')
    max_comb = max([len(annot_dict[label].keys()) for label in uniq_labels])
    logging.debug(f"\t\tFound {max_comb} combination{'s' if max_comb > 1 else ''}")

    # Build list with all column names
    logging.debug('\tBuilding column names')
    col_names = []
    for i in range(max_comb):
        col_names.extend([f'Annotations_{i + 1}', f'Phenotypes_{i + 1}'])
        if knn_refine:
            col_names.extend([f'KNN_annotations_{i + 1}',
                              f'KNN_phenotype_{i + 1}',
                              f'KNN_proba_{i + 1}'])

    # Initialise empty dataframe to store all annotation results
    logging.debug('\tInitialising empty annotation table')
    annot_df = pd.DataFrame(None,
                            index=range(input_table.shape[0]),
                            columns=col_names)

    # Fill annotation dataframe with results
    logging.info('\tFilling annotation table with analyses results')
    for label, is_label in zip(uniq_labels, is_label_list):
        logging.info(f'\t\tCreating result subtable for <{label}> annotations')

        # Slice general results dictionary
        logging.debug(f'\t\t\tSelecting associated results')
        sub_results = annot_dict[label]

        # Find number of optimal combinations for 'label' cells
        logging.info(f'\t\t\tDetermining maximum number of optimal combinations')
        label_nb_comb = list(sub_results.keys())
        logging.info(f"\t\t\t\tFound {len(label_nb_comb)} combination{'s' if len(label_nb_comb) > 1 else ''}")

        # Get number of cells
        logging.info(f'\t\t\tCounting cells')
        cell_nb = sub_results[list(sub_results)[0]]['new_labels'].shape[0]
        # Note: 'list(sub_results)[0]' is used because it will always exist
        logging.info(f'\t\t\t\tFound {cell_nb} cells')

        # Get column names
        logging.debug('\t\t\tBuilding column names')
        end = (5 * len(label_nb_comb)) if knn_refine else (2 * len(label_nb_comb))
        col_names_sub = col_names[:end]

        # Initialise empty dataframe to store annotation results for 'label'
        logging.debug('\t\t\tInitialising empty table to proper dimensions')
        annot_df_label = pd.DataFrame(np.nan,
                                      index=range(cell_nb),
                                      columns=col_names_sub)

        # Create dataframe results for all optimal combinations of 'label'
        logging.debug('\t\t\tFilling table')
        for idx, comb_nb in enumerate(label_nb_comb):
            # Extract results
            sub_res_df = pd.DataFrame.from_dict(sub_results[comb_nb], orient='index').transpose()

            # Fill 'label' annotation dataframe
            start = 5 * idx
            annot_df_label.iloc[:, start:(start + 5)] = sub_res_df.copy()
            # Note: copy() is used to avoid reassignation problems

        # Fill general annotation dataframe with 'label' annotations
        logging.info(f'\t\t\tIntegrating subtable to general annotation table')
        annot_df.iloc[is_label, :end] = annot_df_label.copy()

    # Merge input dataframe and annotation dataframe
    logging.info('\tMerging input data and annotation table')
    annot_df.set_index(input_table.index, inplace=True)
    # Note: set indices to avoid problem during concatenation
    output_table = pd.concat([input_table, annot_df], axis=1)

    # Create output directory if it doesn't exist
    output_dir = os.path.dirname(args.output_path)
    logging.debug(f'Creating output directory <{output_dir}>')
    os.makedirs(output_dir, exist_ok=True)

    # Save general table with annotations and phenotypes
    logging.info(f'Saving final table to <{args.output_path}>')
    output_table.to_csv(args.output_path, sep='\t', header=True, index=True)<|MERGE_RESOLUTION|>--- conflicted
+++ resolved
@@ -36,15 +36,8 @@
 
 
 # Import local functions
-<<<<<<< HEAD
 from cellxhaustive.identify_phenotypes import identify_phenotypes
-from cellxhaustive.utils import setup_log
-=======
-from identify_phenotypes import identify_phenotypes  # AT. Double-check path
-from utils import get_cpu, setup_log, NestablePool  # AT. Double-check path
-# from cellxhaustive.identify_phenotypes import identify_phenotypes
-# from cellxhaustive.utils import get_cpu, setup_log, NestablePool
->>>>>>> 4776cf7c
+from cellxhaustive.utils import get_cpu, setup_log, NestablePool
 
 
 # Parse arguments
