"""
Function that determines best marker combinations representing a cell type by
maximizing number of phenotypes detected, proportion of samples within a batch
displaying the phenotypes, number of cells within each sample displaying the
phenotypes and minimizing number of cells without phenotypes.
"""


# Import utility modules
import itertools as ite
import logging
import numpy as np


# Import local functions
from cellxhaustive.score_marker_combinations import score_marker_combinations


# Convenience function to return specific dictionary values
def return_outputs(dict1, dict2, dict3, idx1, idx2):
    out1 = dict1[idx1[idx2[0]]]
    out2 = dict2[idx1[idx2[0]]]
    out3 = np.concatenate(dict3[idx1[idx2[0]]])
    return out1, out2, out3


# Function used in identify_phenotypes.py
def check_all_combinations(mat_representative, batches_label, samples_label,
                           markers_representative, two_peak_threshold,
                           three_peak_markers, three_peak_low, three_peak_high,
                           max_markers, min_annotations,
                           min_samplesxbatch, min_cellxsample):
    """
    Function that determines best marker combinations representing a cell type by
    maximizing number of phenotypes detected, proportion of samples within a batch
    displaying the phenotypes, number of cells within each sample displaying the
    phenotypes and minimizing number of cells without phenotypes.

    Parameters:
    -----------
    mat_representative: array(float)
      2-D numpy array expression matrix, with cells in D0 and markers in D1.
      In other words, rows contain cells and columns contain markers. This
      matrix is a subset of the general expression matrix and contains sliced
      data matching cell label, batch, and representative markers.

    batches_label: array(str)
      1-D numpy array with batch names of each cell of 'mat_representative'.

    samples_label: array(str)
      1-D numpy array with sample names of each cell of 'mat_representative'.

    markers_representative: array(str)
      1-D numpy array with markers matching each column of 'mat_representative'.

    two_peak_threshold: float (default=3)
      Threshold to consider when determining whether a two-peaks marker is
      negative or positive. Expression below this threshold means marker will be
      considered negative. Conversely, expression above this threshold means
      marker will be considered positive.

    three_peak_markers: list(str) (default=[])
      List of markers that have three peaks.

    three_peak_low: float (default=2)
      Threshold to consider when determining whether a three-peaks marker is
      negative or low positive. Expression below this threshold means marker will
      be considered negative. See description of 'three_peak_high' for
      more information on low_positive markers.

    three_peak_high: float (default=4)
      Threshold to consider when determining whether a three-peaks marker is
      low_positive or positive. Expression above this threshold means marker will
      be considered positive. Expression between 'three_peak_low' and
      'three_peak_high' means marker will be considered low_positive.

    max_markers: int (default=15)
      Maximum number of relevant markers to select among total list of markers
      from total markers array. Must be less than or equal to 'len(markers)'.

    min_annotations: int (default=3)
      Minimum number of phenotypes for a combination of markers to be taken into
      account as a potential cell population. Must be in '[2; len(markers)]',
      but it is advised to choose a value in '[3; len(markers) - 1]'.

    min_samplesxbatch: float (default=0.5)
      Minimum proportion of samples within each batch with at least 'min_cellxsample'
      cells for a new annotation to be considered. In other words, by default, an
      annotation needs to be assigned to at least 10 cells/sample (see description
      of next parameter) in at least 50% of samples within a batch to be considered.

    min_cellxsample: float (default=10)
      Minimum number of cells within each sample in 'min_samplesxbatch' % of samples
      within each batch for a new annotation to be considered. In other words, by
      default, an annotation needs to be assigned to at least 10 cells/sample in at
      least 50% of samples (see description of previous parameter) within a batch
      to be considered.

    Returns:
    --------
    nb_solution: int
      Number of optimal combinations found when checking and comparing all possible
      marker combinations.

    best_marker_comb: tuple or list(tuple)
      Tuple or list of tuples with optimal combinations found during comparison
      process. Each tuple contains one combination. Number of tuples in
      'best_marker_comb' is equal to 'nb_solution'.

    cell_phntp_comb: array(str) or list(array(str))
      1-D numpy array of strings or list of 1-D numpy arrays of strings with phenotype
      found for each cell using markers from associated 'best_marker_comb' tuple.
      Number of arrays in 'cell_phntp_comb' is equal to 'nb_solution'.

    best_phntp_comb: array(str) or list(array(str))
      1-D numpy array of strings or list of 1-D numpy arrays of strings with
      representative phenotypes among all possible phenotypes from 'best_marker_comb'.
      Number of arrays in 'best_phntp_comb' is equal to 'nb_solution'.
    """

    # Create total space for each metrics ('samplesxbatch' and 'cellxsample')
    logging.info('\t\t\tCreating spaces for each test metric')
    x_samplesxbatch_space = np.round(np.arange(min_samplesxbatch, 1.01, 0.01), 2)  # x-axis
    # Note: 'np.round()' is used to avoid floating point problem
    y_cellxsample_space = np.arange(min_cellxsample, 101)  # y-axis

    # Find theoretical maximum number of markers in combination
    max_combination = min(max_markers, len(markers_representative))

    # Initialise counters and objects to store results. Note that by default, it
    # is assumed that minimum number of relevant markers is 2 (only 1 marker can
    # not define a phenotype)
    marker_counter = 2
    comb_idx = 0
    comb_dict = {}
    cell_phntp_dict = {}
    phntp_list_dict = {}
    max_nb_phntp_marker = 0
    max_nb_phntp_tot = 0

    # Empty arrays to store results and find best marker combinations
    best_comb_idx = np.empty(0)
    best_nb_phntp = np.empty(0)
    best_nb_undefined = np.empty(0)
    best_x_values = np.empty(0)
    best_y_values = np.empty(0)

    # Go through all combinations until no better solution can be found: stop
    # while loop if maximum number of markers is reached or if possible solution
    # using more markers are worse than current best. If loop isn't stopped, it
    # means scores can still be improved
    logging.info('\t\t\tTesting all combinations')
    while ((marker_counter <= max_combination)
           and (max_nb_phntp_tot <= max_nb_phntp_marker)):

        # If max number of phenotypes does not increase and is not nul, stop now.
        # This avoids both a 'plateau effect' (increase number of markers without
        # improving number of phenotypes) and finding no phenotype
        if (max_nb_phntp_tot == max_nb_phntp_marker) and (max_nb_phntp_tot != 0):
            logging.info("\t\t\t\tNumber of phenotypes didn't improve over last iteration, stopping now")
            break

        # Save new higher (or equal) maximum number of phenotypes
        max_nb_phntp_tot = max_nb_phntp_marker

        # Re-initialise counter of maximum phenotypes for combinations with
        # 'marker_counter' elements
        max_nb_phntp_marker = 0

        # For a given number of markers, check all possible marker combinations
        for comb in ite.combinations(markers_representative, marker_counter):
<<<<<<< HEAD
=======
            logging.debug(f'\t\t\t\tTesting {comb}')
            # AT. Opportunity to multiprocess? Or not because we need to test 2
            # markers first, then 3, then 4... And stop if nothing better is found
>>>>>>> 550d23e4
            # Slice data based on current marker combination 'comb'
            markers_comb = markers_representative[np.isin(markers_representative, np.asarray(comb))]
            mat_comb = mat_representative[:, np.isin(markers_representative, markers_comb)]

            # Find number of phenotypes and undefined cells for a given marker
            # combination 'comb' across 'samplesxbatch' and 'cellxsample' grid
            logging.debug(f'\t\t\t\t\tScoring combination')
            nb_phntp, phntp_to_keep, nb_undef_cells, phntp_per_cell = score_marker_combinations(
                mat_comb=mat_comb,
                batches_label=batches_label,
                samples_label=samples_label,
                markers_comb=markers_comb,
                two_peak_threshold=two_peak_threshold,
                three_peak_markers=three_peak_markers,
                three_peak_low=three_peak_low,
                three_peak_high=three_peak_high,
                x_samplesxbatch_space=x_samplesxbatch_space,
                y_cellxsample_space=y_cellxsample_space)

            # Constrain matrix given minimum number of phenotype conditions
            mask = (nb_phntp < min_annotations)
            nb_phntp = np.where(mask, np.nan, nb_phntp)
            nb_undef_cells = np.where(mask, np.nan, nb_undef_cells)

            # If there are possible good solutions, further process them
            logging.debug(f'\t\t\t\t\tChecking presence of good solutions')
            if np.any(np.isfinite(nb_phntp)):
                # Calculate maximum number of phenotypes for marker combination
                # 'comb'. This counter is useful for two things. 1. Determine
                # maximum number of phenotypes found across all combinations with
                # 'marker_counter' elements. 2. Avoid processing and keeping
                # 'comb' with a poor score: if 'comb' max is worse than recorded
                # best overall (meaning all 'comb' previously analysed), it
                # isn't worth keeping
                max_nb_phntp_comb = np.nanmax(nb_phntp)
                if ((max_nb_phntp_comb >= max_nb_phntp_marker)
                        and (max_nb_phntp_comb >= max_nb_phntp_tot)):
                    max_nb_phntp_marker = max_nb_phntp_comb
                else:
                    logging.debug('\t\t\t\t\t\tNo good solution, skipping to next combination')
                    continue

                logging.debug(f'\t\t\t\t\tProcessing and storing results')
                # If there are interesting phenotypes, store marker combination
                # as well as phenotype per cell
                comb_dict[comb_idx] = comb
                cell_phntp_dict[comb_idx] = phntp_per_cell

                # Create metrics grid matching x and y space
                x_values, y_values = np.meshgrid(x_samplesxbatch_space,
                                                 y_cellxsample_space,
                                                 indexing='ij')

                # Constrain grid
                x_values = np.where(mask, np.nan, x_values)
                y_values = np.where(mask, np.nan, y_values)

                # Calculate minimum number of undefined cells for 'comb'
                min_nb_undefined = np.nanmin(nb_undef_cells)

                # Best solution has maximum number of new phenotypes...
                best_comb_idx = np.append(best_comb_idx, comb_idx)  # Index of comb to use in 'comb_dict'
                best_nb_phntp = np.append(best_nb_phntp, max_nb_phntp_comb)

                # ... and minimum number of undefined cells
                nb_undef_cells[nb_phntp != max_nb_phntp_comb] = np.nan
                best_nb_undefined = np.append(best_nb_undefined, min_nb_undefined)

                # ... and maximum percentage within batch
                x_values[nb_undef_cells != min_nb_undefined] = np.nan
                best_x_values = np.append(best_x_values, np.nanmax(x_values))

                # ... and maximum cells per sample
                y_values[x_values != np.nanmax(x_values)] = np.nan
                best_y_values = np.append(best_y_values, np.nanmax(y_values))

                # Keep best phenotypes list
                best_phntp_lst = phntp_to_keep[y_values == np.nanmax(y_values)]
                phntp_list_dict[comb_idx] = best_phntp_lst

            comb_idx += 1

        marker_counter += 1

    # If no marker combination was found, stop now
    if len(best_nb_phntp) == 0:
        nb_solution = 0
        best_marker_comb = ()
        cell_phntp_comb = np.empty(0)
        best_phntp_comb = np.empty(0)
        return nb_solution, best_marker_comb, cell_phntp_comb, best_phntp_comb

    # If several possible marker combinations were found, further refine results
    # according to metrics previously defined: number of phenotypes, number of
    # undefined cells, x and y values
    logging.info('\t\t\tRefining results to reduce number of possible combinations')

    # Find combination(s) with maximum number of phenotypes
    max_phntp_idx = np.where(best_nb_phntp == np.max(best_nb_phntp))[0]

    # Most likely only one solution, but will be updated if there are more
    nb_solution = 1

    # Further refine results according to number of phntp
    if len(max_phntp_idx) > 1:  # Several combinations with maximum number of phenotypes
        # Subset arrays to keep combination(s) with maximum number of phenotypes
        best_comb_idx = best_comb_idx[max_phntp_idx]
        best_nb_undefined = best_nb_undefined[max_phntp_idx]
        # Find combination(s) with minimum number of undefined cells
        min_undefined_idx = np.where(best_nb_undefined == np.min(best_nb_undefined))[0]

        # Further refine results according to number of undefined cells
        if len(min_undefined_idx) > 1:  # Several combinations with minimum number of undefined cells
            # Subset arrays to keep combination(s) with minimum number of undefined cells
            best_comb_idx = best_comb_idx[min_undefined_idx]
            best_x_values = best_x_values[max_phntp_idx][min_undefined_idx]
            # Find combination(s) with maximum x value
            max_xvalues_idx = np.where(best_x_values == np.max(best_x_values))[0]

            # Further refine results according to x value
            if len(max_xvalues_idx) > 1:  # Several combinations with maximum x value
                # Subset arrays to keep combination(s) with maximum x value
                best_comb_idx = best_comb_idx[max_xvalues_idx]
                best_y_values = best_y_values[max_phntp_idx][min_undefined_idx][max_xvalues_idx]
                # Find combination(s) with maximum y value
                max_yvalues_idx = np.where(best_y_values == np.max(best_y_values))[0]
                nb_solution = len(max_yvalues_idx)

                if nb_solution == 1:
                    best_marker_comb, cell_phntp_comb, best_phntp_comb = return_outputs(comb_dict,
                                                                                        cell_phntp_dict,
                                                                                        phntp_list_dict,
                                                                                        best_comb_idx,
                                                                                        max_yvalues_idx)

                else:  # If there are several combinations, keep all of them
                    best_marker_comb = list(comb_dict.get(k)
                                            for k in best_comb_idx[max_yvalues_idx])
                    cell_phntp_comb = list(cell_phntp_dict.get(k)
                                           for k in best_comb_idx[max_yvalues_idx])
                    best_phntp_comb = list(np.concatenate(phntp_list_dict.get(k))
                                           for k in best_comb_idx[max_yvalues_idx])
                    # Note: 'np.concatenate' is used to convert an array of list
                    # into an array

            else:  # Only one combination with maximum x value
                best_marker_comb, cell_phntp_comb, best_phntp_comb = return_outputs(comb_dict,
                                                                                    cell_phntp_dict,
                                                                                    phntp_list_dict,
                                                                                    best_comb_idx,
                                                                                    max_xvalues_idx)

        else:  # Only one combination with minimum number of undefined cells
            best_marker_comb, cell_phntp_comb, best_phntp_comb = return_outputs(comb_dict,
                                                                                cell_phntp_dict,
                                                                                phntp_list_dict,
                                                                                best_comb_idx,
                                                                                min_undefined_idx)

    else:  # Only one combination with maximum number of phenotypes
        best_marker_comb, cell_phntp_comb, best_phntp_comb = return_outputs(comb_dict,
                                                                            cell_phntp_dict,
                                                                            phntp_list_dict,
                                                                            best_comb_idx,
                                                                            max_phntp_idx)

    return nb_solution, best_marker_comb, cell_phntp_comb, best_phntp_comb<|MERGE_RESOLUTION|>--- conflicted
+++ resolved
@@ -169,12 +169,7 @@
 
         # For a given number of markers, check all possible marker combinations
         for comb in ite.combinations(markers_representative, marker_counter):
-<<<<<<< HEAD
-=======
             logging.debug(f'\t\t\t\tTesting {comb}')
-            # AT. Opportunity to multiprocess? Or not because we need to test 2
-            # markers first, then 3, then 4... And stop if nothing better is found
->>>>>>> 550d23e4
             # Slice data based on current marker combination 'comb'
             markers_comb = markers_representative[np.isin(markers_representative, np.asarray(comb))]
             mat_comb = mat_representative[:, np.isin(markers_representative, markers_comb)]
