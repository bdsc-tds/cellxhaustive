"""
Script that determines best marker combinations representing a cell type by
maximizing number of phenotypes detected, proportion of samples within a batch
displaying the phenotypes, number of cells within each sample displaying the
phenotypes and minimizing number of cells without phenotypes.
"""


# Import utility modules
import itertools as ite
import logging
import numpy as np
from concurrent.futures import ProcessPoolExecutor
from functools import partial


# Import local functions
<<<<<<< HEAD
from cellxhaustive.score_marker_combinations import score_marker_combinations
from cellxhaustive.utils import NestablePool
=======
from score_marker_combinations import score_marker_combinations  # AT. Double-check path
from utils import get_chunksize  # AT. Double-check path
# from cellxhaustive.score_marker_combinations import score_marker_combinations
# from cellxhaustive.utils import get_chunksize
>>>>>>> 63094342


# Convenience function to return specific dictionary values
def return_outputs(dict1, dict2, dict3, idx1, idx2):
    out1 = dict1[idx1[idx2[0]]]
    out2 = dict2[idx1[idx2[0]]]
    out3 = np.concatenate(dict3[idx1[idx2[0]]])
    return out1, out2, out3


# Function used in check_all_combinations()
def evaluate_comb(idx, comb, mat_representative, batches_label, samples_label,
                  markers_representative, two_peak_threshold, three_peak_markers,
                  three_peak_low, three_peak_high, min_annotations,
                  x_samplesxbatch_space, y_cellxsample_space, nb_cpu_keep):
    """
    Function that scores a marker combination and checks whether it contains
    relevant solutions depending on number of phenotypes detected, proportion of
    samples within batch displaying the phenotypes, number of cells within each
    sample displaying the phenotypes and number of cells without phenotypes.

    Parameters:
    -----------
    idx: int
      Integer index to keep track of 'comb'.

    comb: tuple(str)
      Tuple of strings marker combination to score.

    mat_representative: array(float)
      2-D numpy array expression matrix, with cells in D0 and markers in D1.
      In other words, rows contain cells and columns contain markers. This
      matrix is a subset of the general expression matrix and contains sliced
      data matching cell label, batch, and representative markers.

    batches_label: array(str)
      1-D numpy array with batch names of each cell of 'mat_representative'.

    samples_label: array(str)
      1-D numpy array with sample names of each cell of 'mat_representative'.

    markers_representative: array(str)
      1-D numpy array with markers matching each column of 'mat_representative'.

    two_peak_threshold: float (default=3)
      Threshold to consider when determining whether a two-peaks marker is
      negative or positive. Expression below this threshold means marker will be
      considered negative. Conversely, expression above this threshold means
      marker will be considered positive.

    three_peak_markers: list(str) (default=[])
      List of markers that have three peaks.

    three_peak_low: float (default=2)
      Threshold to consider when determining whether a three-peaks marker is
      negative or low positive. Expression below this threshold means marker will
      be considered negative. See description of 'three_peak_high' for
      more information on low_positive markers.

    three_peak_high: float (default=4)
      Threshold to consider when determining whether a three-peaks marker is
      low_positive or positive. Expression above this threshold means marker will
      be considered positive. Expression between 'three_peak_low' and
      'three_peak_high' means marker will be considered low_positive.

    min_annotations: int (default=3)
      Minimum number of phenotypes for a combination of markers to be taken into
      account as a potential cell population. Must be in '[2; len(markers)]',
      but it is advised to choose a value in '[3; len(markers) - 1]'.

    x_samplesxbatch_space: array(float) (default=[0.5, 0.6, 0.7, ..., 1])
      Minimum proportion of samples within each batch with at least
      'y_cellxsample_space' cells for a new annotation to be considered. In other
      words, by default, an annotation needs to be assigned to at least 10, 20...
      100 cells/sample (see description of next parameter) in at least 50%, 60%...
      100% of samples within a batch to be considered.

    y_cellxsample_space: array(float) (default=[10, 20, 30, ..., 100])
      Minimum number of cells within each sample in 'x_samplesxbatch_space' % of
      samples within each batch for a new annotation to be considered. In other
      words, by default, an annotation needs to be assigned to at least 10, 20...
      100 cells/sample in at least 50%, 60%... 100% of samples (see description
      of previous parameter) within a batch to be considered.

    nb_cpu_keep: int (default=1)
      Integer to set up CPU numbers in downstream nested functions.

    Returns:
    --------
    comb_result_dict: dict {str: obj}
      Dictionary with 1 or 8 key-value pairs. If no relevant solution was found,
      dictionary will have following structure {idx: None}. If relevant solution
      was found, keys will be 'idx', 'comb', 'phntp_per_cell', 'max_nb_phntp',
      'min_undefined', 'max_x_values', 'max_y_values', and 'best_phntp_lst'
    """

    logging.debug(f'\t\t\t\tTesting {comb}')
    # Slice data based on current marker combination 'comb'
    markers_comb = markers_representative[np.isin(markers_representative, np.asarray(comb))]
    mat_comb = mat_representative[:, np.isin(markers_representative, markers_comb)]

    # Find number of phenotypes and undefined cells for a given marker combination
    # 'comb' across 'samplesxbatch' and 'cellxsample' grid
    logging.debug(f'\t\t\t\t\tScoring combination')
    nb_phntp, phntp_to_keep, nb_undef_cells, phntp_per_cell = score_marker_combinations(
        mat_comb=mat_comb,
        batches_label=batches_label,
        samples_label=samples_label,
        markers_comb=markers_comb,
        two_peak_threshold=two_peak_threshold,
        three_peak_markers=three_peak_markers,
        three_peak_low=three_peak_low,
        three_peak_high=three_peak_high,
        x_samplesxbatch_space=x_samplesxbatch_space,
        y_cellxsample_space=y_cellxsample_space,
        nb_cpu_keep=nb_cpu_keep)

    # Constrain matrix given minimum number of phenotype conditions
    mask = (nb_phntp < min_annotations)
    nb_phntp = np.where(mask, np.nan, nb_phntp)
    nb_undef_cells = np.where(mask, np.nan, nb_undef_cells)

    # If there are possible good solutions, further process them
    logging.debug(f'\t\t\t\t\tChecking presence of good solutions')
    if np.any(np.isfinite(nb_phntp)):
        # Create metrics grid matching x and y space
        x_values, y_values = np.meshgrid(x_samplesxbatch_space,
                                         y_cellxsample_space,
                                         indexing='ij')

        # Constrain grid
        x_values = np.where(mask, np.nan, x_values)
        y_values = np.where(mask, np.nan, y_values)

        # Best solution has maximum number of new phenotypes...
        max_nb_phntp = np.nanmax(nb_phntp)
        nb_undef_cells[nb_phntp != max_nb_phntp] = np.nan

        # ... and minimum number of undefined cells...
        min_undefined = np.nanmin(nb_undef_cells)
        x_values[nb_undef_cells != min_undefined] = np.nan

        # ... and maximum percentage within batch
        max_x_values = np.nanmax(x_values)
        y_values[x_values != max_x_values] = np.nan

        # ... and maximum cells per sample
        max_y_values = np.nanmax(y_values)
        best_phntp_lst = phntp_to_keep[y_values == max_y_values]

        # Gather all results in dict
        comb_result_dict = {'idx': idx,
                            'comb': comb,
                            'phntp_per_cell': phntp_per_cell,
                            'max_nb_phntp': max_nb_phntp,
                            'min_undefined': min_undefined,
                            'max_x_values': max_x_values,
                            'max_y_values': max_y_values,
                            'best_phntp_lst': best_phntp_lst}

    else:  # No good solution, so return None to facilitate post-processing
        comb_result_dict = {idx: None}

    return comb_result_dict


# Function used in identify_phenotypes.py
def check_all_combinations(mat_representative, batches_label, samples_label,
                           markers_representative, two_peak_threshold,
                           three_peak_markers, three_peak_low, three_peak_high,
                           max_markers, min_annotations,
                           min_samplesxbatch, min_cellxsample, cpu_eval_keep):
    """
    Function that determines best marker combinations representing a cell type by
    maximizing number of phenotypes detected, proportion of samples within a batch
    displaying the phenotypes, number of cells within each sample displaying the
    phenotypes and minimizing number of cells without phenotypes.

    Parameters:
    -----------
    mat_representative: array(float)
      2-D numpy array expression matrix, with cells in D0 and markers in D1.
      In other words, rows contain cells and columns contain markers. This
      matrix is a subset of the general expression matrix and contains sliced
      data matching cell label, batch, and representative markers.

    batches_label: array(str)
      1-D numpy array with batch names of each cell of 'mat_representative'.

    samples_label: array(str)
      1-D numpy array with sample names of each cell of 'mat_representative'.

    markers_representative: array(str)
      1-D numpy array with markers matching each column of 'mat_representative'.

    two_peak_threshold: float (default=3)
      Threshold to consider when determining whether a two-peaks marker is
      negative or positive. Expression below this threshold means marker will be
      considered negative. Conversely, expression above this threshold means
      marker will be considered positive.

    three_peak_markers: list(str) (default=[])
      List of markers that have three peaks.

    three_peak_low: float (default=2)
      Threshold to consider when determining whether a three-peaks marker is
      negative or low positive. Expression below this threshold means marker will
      be considered negative. See description of 'three_peak_high' for
      more information on low_positive markers.

    three_peak_high: float (default=4)
      Threshold to consider when determining whether a three-peaks marker is
      low_positive or positive. Expression above this threshold means marker will
      be considered positive. Expression between 'three_peak_low' and
      'three_peak_high' means marker will be considered low_positive.

    max_markers: int (default=15)
      Maximum number of relevant markers to select among total list of markers
      from total markers array. Must be less than or equal to 'len(markers)'.

    min_annotations: int (default=3)
      Minimum number of phenotypes for a combination of markers to be taken into
      account as a potential cell population. Must be in '[2; len(markers)]',
      but it is advised to choose a value in '[3; len(markers) - 1]'.

    min_samplesxbatch: float (default=0.5)
      Minimum proportion of samples within each batch with at least 'min_cellxsample'
      cells for a new annotation to be considered. In other words, by default, an
      annotation needs to be assigned to at least 10 cells/sample (see description
      of next parameter) in at least 50% of samples within a batch to be considered.

    min_cellxsample: float (default=10)
      Minimum number of cells within each sample in 'min_samplesxbatch' % of samples
      within each batch for a new annotation to be considered. In other words, by
      default, an annotation needs to be assigned to at least 10 cells/sample in at
      least 50% of samples (see description of previous parameter) within a batch
      to be considered.

    cpu_eval_keep: tuple(int) (default=(1, 1))
      Tuple of integers to set up CPU numbers in downstream nested functions.

    Returns:
    --------
    nb_solution: int
      Number of optimal combinations found when checking and comparing all possible
      marker combinations.

    best_marker_comb: tuple(str) or list(tuple(str))
      Tuple of strings or list of tuples of strings with optimal combinations
      found during comparison process. Each tuple contains one combination.
      Number of tuples in 'best_marker_comb' is equal to 'nb_solution'.

    cell_phntp_comb: array(str) or list(array(str))
      1-D numpy array of strings or list of 1-D numpy arrays of strings with phenotype
      found for each cell using markers from associated 'best_marker_comb' tuple.
      Number of arrays in 'cell_phntp_comb' is equal to 'nb_solution'.

    best_phntp_comb: array(str) or list(array(str))
      1-D numpy array of strings or list of 1-D numpy arrays of strings with
      representative phenotypes among all possible phenotypes from 'best_marker_comb'.
      Number of arrays in 'best_phntp_comb' is equal to 'nb_solution'.
    """

    # Create total space for each metrics ('samplesxbatch' and 'cellxsample')
    logging.info('\t\t\tCreating spaces for each test metric')
    x_samplesxbatch_space = np.round(np.arange(min_samplesxbatch, 1.01, 0.01), 2)  # x-axis
    # Note: 'np.round()' is used to avoid floating point problem
    y_cellxsample_space = np.arange(min_cellxsample, 101)  # y-axis

    # Find theoretical maximum number of markers in combination
    max_combination = min(max_markers, len(markers_representative))

    # Initialise counters and objects to store results. Note that by default, it
    # is assumed that minimum number of relevant markers is 2 (only 1 marker can
    # not define a phenotype)
    enum_start = 0
    marker_counter = 2
    max_nb_phntp_marker = 0
    max_nb_phntp_tot = 0
    comb_dict = {}
    cell_phntp_dict = {}
    phntp_list_dict = {}

    # Empty arrays to store results and find best marker combinations
    best_comb_idx = np.empty(0)
    best_nb_phntp = np.empty(0)
    best_nb_undefined = np.empty(0)
    best_x_values = np.empty(0)
    best_y_values = np.empty(0)

    # Go through all combinations until no better solution can be found: stop
    # while loop if maximum number of markers is reached or if possible solution
    # using more markers are worse than current best. If loop isn't stopped, it
    # means scores can still be improved
    logging.info('\t\t\tTesting all combinations')
    while ((marker_counter <= max_combination)
           and (max_nb_phntp_tot <= max_nb_phntp_marker)):

        # If max number of phenotypes does not increase and is not null, stop now.
        # This avoids both a 'plateau effect' (increase number of markers without
        # improving number of phenotypes) and finding no phenotype
        if (max_nb_phntp_tot == max_nb_phntp_marker) and (max_nb_phntp_tot != 0):
            logging.info("\t\t\t\tNumber of phenotypes didn't improve with last iteration, stopping now")
            break

        # Save new higher (or equal) maximum number of phenotypes
        max_nb_phntp_tot = max_nb_phntp_marker

        # Get all possible combinations containing 'marker_counter' markers
        poss_comb = list(ite.combinations(markers_representative, marker_counter))
        # Note: iterator is converted to list because it is used several times

        # For a given number of markers, check all possible combinations using multiprocessing
        chunksize = get_chunksize(list(poss_comb), cpu_eval_keep[0])
        indices = range(enum_start, enum_start + len(poss_comb))
        with ProcessPoolExecutor(max_workers=cpu_eval_keep[0]) as executor:
            score_results_lst = list(executor.map(partial(evaluate_comb,
                                                          mat_representative=mat_representative,
                                                          batches_label=batches_label,
                                                          samples_label=samples_label,
                                                          markers_representative=markers_representative,
                                                          two_peak_threshold=two_peak_threshold,
                                                          three_peak_markers=three_peak_markers,
                                                          three_peak_low=three_peak_low,
                                                          three_peak_high=three_peak_high,
                                                          min_annotations=min_annotations,
                                                          x_samplesxbatch_space=x_samplesxbatch_space,
                                                          y_cellxsample_space=y_cellxsample_space,
                                                          nb_cpu_keep=cpu_eval_keep[1]),
                                                  indices, poss_comb,
                                                  chunksize=chunksize))
        # Notes: 'indices' and 'poss_comb' are iterated over, hence the use of
        # 'partial()' to keep the other parameters constant

        # Remove combinations without solution and turn list into dict using idx as keys
        score_results_dict = {}
        for dct in score_results_lst:
            if len(dct) > 1:
                idx = dct.pop('idx')
                score_results_dict[idx] = dct

        # Increase marker counter; it doesn't matter whether a solution is found
        marker_counter += 1

        # Reset enumerate start to avoid overwriting data in next iteration
        enum_start = len(score_results_lst)

        # Post-process results
        if len(score_results_dict) == 0:  # No combination is relevant, skip to next iteration
            max_nb_phntp_marker = 0  # Re-initialise counter of maximum phenotype
            continue
        else:  # One or more combination are relevant
            # Filter out combinations not reaching maximum number of phenotype
            max_nb_phntp_marker = max(dct['max_nb_phntp'] for dct in score_results_dict.values())
            score_max_phntp = {k: v for k, v in score_results_dict.items() if v['max_nb_phntp'] == max_nb_phntp_marker}

            # Filter out combinations not reaching minimum number of undefined cells
            min_nb_undef = max(dct['min_undefined'] for dct in score_max_phntp.values())
            score_min_undef = {k: v for k, v in score_max_phntp.items() if v['min_undefined'] == min_nb_undef}

            # Filter out combinations not reaching maximum samplesxbatch
            max_x_val = max(dct['max_x_values'] for dct in score_min_undef.values())
            score_max_x = {k: v for k, v in score_min_undef.items() if v['max_x_values'] == max_x_val}

            # Filter out combinations not reaching maximum cellxsample
            max_y_val = max(dct['max_y_values'] for dct in score_max_x.values())
            score_final = {k: v for k, v in score_max_x.items() if v['max_y_values'] == max_y_val}

            # Save best results in general dictionaries and arrays
            comb_dict |= {k: v['comb'] for k, v in score_final.items()}
            cell_phntp_dict |= {k: v['phntp_per_cell'] for k, v in score_final.items()}
            phntp_list_dict |= {k: v['best_phntp_lst'] for k, v in score_final.items()}
            best_comb_idx = np.append(best_comb_idx, np.fromiter((score_final.keys()), dtype=int))
            best_nb_phntp = np.append(best_nb_phntp, np.fromiter((d['max_nb_phntp'] for d in score_final.values()), dtype=float))
            best_nb_undefined = np.append(best_nb_undefined, np.fromiter((d['min_undefined'] for d in score_final.values()), dtype=float))
            best_x_values = np.append(best_x_values, np.fromiter((d['max_x_values'] for d in score_final.values()), dtype=float))
            best_y_values = np.append(best_y_values, np.fromiter((d['max_y_values'] for d in score_final.values()), dtype=float))

    # If no marker combination was found, stop now
    if len(best_nb_phntp) == 0:
        nb_solution = 0
        best_marker_comb = ()
        cell_phntp_comb = np.empty(0)
        best_phntp_comb = np.empty(0)
        return nb_solution, best_marker_comb, cell_phntp_comb, best_phntp_comb

    # If several possible marker combinations were found, further refine results
    # according to metrics previously defined: number of phenotypes, number of
    # undefined cells, x and y values
    logging.info('\t\t\tRefining results to reduce number of possible combinations')

    # Find combination(s) with maximum number of phenotypes
    max_phntp_idx = np.where(best_nb_phntp == np.max(best_nb_phntp))[0]

    # Most likely only one solution, but will be updated if there are more
    nb_solution = 1

    # Further refine results according to number of phntp
    if len(max_phntp_idx) > 1:  # Several combinations with maximum number of phenotypes
        # Subset arrays to keep combination(s) with maximum number of phenotypes
        best_comb_idx = best_comb_idx[max_phntp_idx]
        best_nb_undefined = best_nb_undefined[max_phntp_idx]
        # Find combination(s) with minimum number of undefined cells
        min_undefined_idx = np.where(best_nb_undefined == np.min(best_nb_undefined))[0]

        # Further refine results according to number of undefined cells
        if len(min_undefined_idx) > 1:  # Several combinations with minimum number of undefined cells
            # Subset arrays to keep combination(s) with minimum number of undefined cells
            best_comb_idx = best_comb_idx[min_undefined_idx]
            best_x_values = best_x_values[max_phntp_idx][min_undefined_idx]
            # Find combination(s) with maximum x value
            max_xvalues_idx = np.where(best_x_values == np.max(best_x_values))[0]

            # Further refine results according to x value
            if len(max_xvalues_idx) > 1:  # Several combinations with maximum x value
                # Subset arrays to keep combination(s) with maximum x value
                best_comb_idx = best_comb_idx[max_xvalues_idx]
                best_y_values = best_y_values[max_phntp_idx][min_undefined_idx][max_xvalues_idx]
                # Find combination(s) with maximum y value
                max_yvalues_idx = np.where(best_y_values == np.max(best_y_values))[0]
                nb_solution = len(max_yvalues_idx)

                if nb_solution == 1:
                    best_marker_comb, cell_phntp_comb, best_phntp_comb = return_outputs(comb_dict,
                                                                                        cell_phntp_dict,
                                                                                        phntp_list_dict,
                                                                                        best_comb_idx,
                                                                                        max_yvalues_idx)

                else:  # If there are several combinations, keep all of them
                    best_marker_comb = list(comb_dict.get(k)
                                            for k in best_comb_idx[max_yvalues_idx])
                    cell_phntp_comb = list(cell_phntp_dict.get(k)
                                           for k in best_comb_idx[max_yvalues_idx])
                    best_phntp_comb = list(np.concatenate(phntp_list_dict.get(k))
                                           for k in best_comb_idx[max_yvalues_idx])
                    # Note: 'np.concatenate' is used to convert an array of list
                    # into an array

            else:  # Only one combination with maximum x value
                best_marker_comb, cell_phntp_comb, best_phntp_comb = return_outputs(comb_dict,
                                                                                    cell_phntp_dict,
                                                                                    phntp_list_dict,
                                                                                    best_comb_idx,
                                                                                    max_xvalues_idx)

        else:  # Only one combination with minimum number of undefined cells
            best_marker_comb, cell_phntp_comb, best_phntp_comb = return_outputs(comb_dict,
                                                                                cell_phntp_dict,
                                                                                phntp_list_dict,
                                                                                best_comb_idx,
                                                                                min_undefined_idx)

    else:  # Only one combination with maximum number of phenotypes
        best_marker_comb, cell_phntp_comb, best_phntp_comb = return_outputs(comb_dict,
                                                                            cell_phntp_dict,
                                                                            phntp_list_dict,
                                                                            best_comb_idx,
                                                                            max_phntp_idx)

    return nb_solution, best_marker_comb, cell_phntp_comb, best_phntp_comb<|MERGE_RESOLUTION|>--- conflicted
+++ resolved
@@ -15,15 +15,8 @@
 
 
 # Import local functions
-<<<<<<< HEAD
 from cellxhaustive.score_marker_combinations import score_marker_combinations
 from cellxhaustive.utils import NestablePool
-=======
-from score_marker_combinations import score_marker_combinations  # AT. Double-check path
-from utils import get_chunksize  # AT. Double-check path
-# from cellxhaustive.score_marker_combinations import score_marker_combinations
-# from cellxhaustive.utils import get_chunksize
->>>>>>> 63094342
 
 
 # Convenience function to return specific dictionary values
