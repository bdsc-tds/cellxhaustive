"""
Script that determines best marker combinations representing a cell type by
maximizing number of phenotypes detected, proportion of samples within a batch
displaying the phenotypes, number of cells within each sample displaying the
phenotypes and minimizing number of cells without phenotypes.
"""


# Import utility modules
import itertools as ite
import logging
import numpy as np
import pandas as pd
import os
from functools import partial


# Import local functions
from score_marker_combinations import score_marker_combinations  # AT. Double-check path
from utils import setup_log  # AT. Double-check path
# from cellxhaustive.score_marker_combinations import score_marker_combinations
# from cellxhaustive.utils import setup_log


# Function used in check_all_combinations()
def get_poss_comb(marker_counter, markers_representative, markers_interest):
    """
    Function that takes into account presence of markers of interest to generate
    marker combinations to score.

    Parameters:
    -----------
    marker_counter: int
      Number of markers in combinations to create.

    markers_representative: array(str)
      1-D numpy array with markers matching each column of 'mat_representative'.

    markers_interest: array(str) or empty array
      1-D numpy array with markers that must appear in optimal marker combinations.

    Returns:
    --------
    poss_comb: list(tuple(str))
      List of tuples of strings with marker combinations to score.
    """

    if markers_interest.size > 0:  # With markers of interest
        # Determine number of representative markers to add
        missing_counter = marker_counter - len(markers_interest)
        # Generate combinations of representative markers
        complementation_comb = ite.combinations(markers_representative, missing_counter)
        # Append combinations of representative markers to markers of interest
        poss_comb = [tuple(markers_interest) + cb for cb in complementation_comb]
    else:  # Without markers of interest
        # Generate combinations of 'marker_counter' representative markers
        poss_comb = list(ite.combinations(markers_representative, marker_counter))

    return poss_comb


# Function used in check_all_combinations()
def evaluate_comb(idx, comb, mat_representative, batches_label, samples_label,
                  markers_representative, two_peak_threshold, three_peak_markers,
                  three_peak_low, three_peak_high,
                  x_samplesxbatch_space, y_cellxsample_space):
    """
    Function that scores a marker combination and checks whether it contains
    relevant solutions depending on number of phenotypes detected, proportion of
    samples within batch displaying the phenotypes, number of cells within each
    sample displaying the phenotypes and number of cells without phenotypes.

    Parameters:
    -----------
    idx: int
      Integer index to keep track of 'comb'.

    comb: tuple(str)
      Tuple of strings with marker combination to score.

    mat_representative: array(float)
      2-D numpy array expression matrix, with cells in D0 and markers in D1.
      In other words, rows contain cells and columns contain markers. This
      matrix is a subset of the general expression matrix and contains sliced
      data matching cell label, batch, and representative markers.

    batches_label: array(str)
      1-D numpy array with batch names of each cell of 'mat_representative'.

    samples_label: array(str)
      1-D numpy array with sample names of each cell of 'mat_representative'.

    markers_representative: array(str)
      1-D numpy array with markers matching each column of 'mat_representative'.

    two_peak_threshold: float (default=3)
      Threshold to consider when determining whether a two-peaks marker is
      negative or positive. Expression below this threshold means marker will be
      considered negative. Conversely, expression above this threshold means
      marker will be considered positive.

    three_peak_markers: list(str) (default=[])
      List of markers that have three peaks.

    three_peak_low: float (default=2)
      Threshold to consider when determining whether a three-peaks marker is
      negative or low positive. Expression below this threshold means marker will
      be considered negative. See description of 'three_peak_high' for
      more information on low_positive markers.

    three_peak_high: float (default=4)
      Threshold to consider when determining whether a three-peaks marker is
      low_positive or positive. Expression above this threshold means marker will
      be considered positive. Expression between 'three_peak_low' and
      'three_peak_high' means marker will be considered low_positive.

    x_samplesxbatch_space: array(float) (default=[0.5, 0.6, 0.7, ..., 1])
      Minimum proportion of samples within each batch with at least
      'y_cellxsample_space' cells for a new annotation to be considered. In other
      words, by default, an annotation needs to be assigned to at least 10, 20...
      100 cells/sample (see description of next parameter) in at least 50%, 60%...
      100% of samples within a batch to be considered.

    y_cellxsample_space: array(float) (default=[10, 20, 30, ..., 100])
      Minimum number of cells within each sample in 'x_samplesxbatch_space' % of
      samples within each batch for a new annotation to be considered. In other
      words, by default, an annotation needs to be assigned to at least 10, 20...
      100 cells/sample in at least 50%, 60%... 100% of samples (see description
      of previous parameter) within a batch to be considered.

    Returns:
    --------
    comb_result_dict: dict {str: obj}
      Dictionary with 1 or 8 key-value pairs. If no relevant solution was found,
      dictionary will have following structure {'idx': None}. If relevant solution
      was found, keys will be 'idx', 'comb', 'max_nb_phntp', 'min_undefined',
      'max_x_values', and 'max_y_values'
    """

    # Set-up logging configuration
    setup_log(os.environ['LOG_FILE'], os.environ['LOG_LEVEL'], 'a')

    logging.debug(f"\t\t\t\tTesting '{comb}'")
    # Slice data based on current marker combination 'comb'
    markers_mask = np.isin(markers_representative, np.asarray(comb))
    markers_comb = markers_representative[markers_mask]
    mat_comb = mat_representative[:, markers_mask]

    # Find number of phenotypes and undefined cells for a given marker combination
    # 'comb' across 'samplesxbatch' and 'cellxsample' grid
<<<<<<< HEAD
    logging.debug(f'\t\t\t\t\tScoring combination')
    nb_phntp, nb_undef_cells, nb_phntp_all = score_marker_combinations(
    # nb_phntp, nb_undef_cells = score_marker_combinations(
=======
    logging.debug('\t\t\t\t\tScoring combination')
    nb_phntp, nb_undef_cells = score_marker_combinations(
>>>>>>> d775b9dc
        mat_comb=mat_comb,
        batches_label=batches_label,
        samples_label=samples_label,
        markers_comb=markers_comb,
        two_peak_threshold=two_peak_threshold,
        three_peak_markers=three_peak_markers,
        three_peak_low=three_peak_low,
        three_peak_high=three_peak_high,
        x_samplesxbatch_space=x_samplesxbatch_space,
        y_cellxsample_space=y_cellxsample_space)

    # Record max number of phenotypes without restriction on significancy  # AT. Delete after test
    max_nb_phntp_all = np.nanmax(nb_phntp_all)  # AT. Delete after test

    # Record sum of phenotypes per cell without restriction on significancy  # AT. Delete after test
    nb_phntp_sum_all = np.nansum(nb_phntp_all)  # AT. Delete after test

    # Constrain matrix given minimum number of phenotype conditions
    logging.debug('\t\t\t\t\tChecking presence of possible solutions')
    mask = (nb_phntp < 3)
    nb_phntp = np.where(mask, np.nan, nb_phntp)
    nb_undef_cells = np.where(mask, np.nan, nb_undef_cells)

    # Record sum of significant phenotypes per cell
    nb_phntp_sum = np.nansum(nb_phntp)

    # If there are possible solutions, further process them
    if np.any(np.isfinite(nb_phntp)):
        # Create metrics grid matching x and y space
        x_values, y_values = np.meshgrid(x_samplesxbatch_space,
                                         y_cellxsample_space,
                                         indexing='ij')

        # Constrain grid
        x_values = np.where(mask, np.nan, x_values)
        y_values = np.where(mask, np.nan, y_values)

        # Best solution has maximum number of new phenotypes...
        max_nb_phntp = np.nanmax(nb_phntp)
        nb_undef_cells[nb_phntp != max_nb_phntp] = np.nan

        # ... and minimum number of undefined cells...
        min_undefined = np.nanmin(nb_undef_cells)
        x_values[nb_undef_cells != min_undefined] = np.nan

        # ... and maximum percentage within batch
        max_x_values = np.nanmax(x_values)
        y_values[x_values != max_x_values] = np.nan

        # ... and maximum cells per sample
        max_y_values = np.nanmax(y_values)

        # Gather all results in dict
        comb_result_dict = {'idx': idx,
                            'comb': comb,
                            'max_nb_phntp': max_nb_phntp,
                            'max_nb_phntp_all': max_nb_phntp_all,  # AT. Delete after test
                            'min_undefined': min_undefined,
                            'max_x_values': max_x_values,
                            'max_y_values': max_y_values,
                            'nb_phntp_sum': nb_phntp_sum,  # AT. Delete after test
                            'nb_phntp_sum_all': nb_phntp_sum_all}  # AT. Delete after test

    else:  # No good solution, so return None to facilitate post-processing
        # comb_result_dict = {'idx': None}
        comb_result_dict = {'idx': idx,  # AT. Delete after test
                            'comb': comb,  # AT. Delete after test
                            'max_nb_phntp_all': max_nb_phntp_all,  # AT. Delete after test
                            'nb_phntp_sum_all': nb_phntp_sum_all}  # AT. Delete after test

    return comb_result_dict


# Function used in identify_phenotypes.py
def check_all_combinations(mat_representative, batches_label, samples_label,
                           markers_representative, markers_interest,
                           detection_method, two_peak_threshold,
                           three_peak_markers, three_peak_low, three_peak_high,
                           max_markers, min_samplesxbatch, min_cellxsample, processpool, cell_name):
    """
    Function that determines best marker combinations representing a cell type by
    maximizing number of phenotypes detected, proportion of samples within a batch
    displaying the phenotypes, number of cells within each sample displaying the
    phenotypes and minimizing number of cells without phenotypes.

    Parameters:
    -----------
    mat_representative: array(float)
      2-D numpy array expression matrix, with cells in D0 and markers in D1.
      In other words, rows contain cells and columns contain markers. This
      matrix is a subset of the general expression matrix and contains sliced
      data matching cell label, batch, and representative markers.

    batches_label: array(str)
      1-D numpy array with batch names of each cell of 'mat_representative'.

    samples_label: array(str)
      1-D numpy array with sample names of each cell of 'mat_representative'.

    markers_representative: array(str)
      1-D numpy array with markers matching each column of 'mat_representative'.

    markers_interest: array(str) or empty array
      1-D numpy array with markers that must appear in optimal marker combinations.

    detection_method: 'auto' or int
      Method used to stop search for optimal marker combinations. If 'auto', use
      default algorithm relying on maximum number of phenotypes. If int, create a
      combination with exactly this number of markers.

    two_peak_threshold: float (default=3)
      Threshold to consider when determining whether a two-peaks marker is
      negative or positive. Expression below this threshold means marker will be
      considered negative. Conversely, expression above this threshold means
      marker will be considered positive.

    three_peak_markers: list(str) (default=[])
      List of markers that have three peaks.

    three_peak_low: float (default=2)
      Threshold to consider when determining whether a three-peaks marker is
      negative or low positive. Expression below this threshold means marker will
      be considered negative. See description of 'three_peak_high' for
      more information on low_positive markers.

    three_peak_high: float (default=4)
      Threshold to consider when determining whether a three-peaks marker is
      low_positive or positive. Expression above this threshold means marker will
      be considered positive. Expression between 'three_peak_low' and
      'three_peak_high' means marker will be considered low_positive.

    max_markers: int (default=15)
      Maximum number of relevant markers to select among total list of markers
      from total markers array. Must be less than or equal to 'len(markers)'.

    min_samplesxbatch: float (default=0.5)
      Minimum proportion of samples within each batch with at least 'min_cellxsample'
      cells for a new annotation to be considered. In other words, by default, an
      annotation needs to be assigned to at least 10 cells/sample (see description
      of next parameter) in at least 50% of samples within a batch to be considered.

    min_cellxsample: float (default=10)
      Minimum number of cells within each sample in 'min_samplesxbatch' % of samples
      within each batch for a new annotation to be considered. In other words, by
      default, an annotation needs to be assigned to at least 10 cells/sample in at
      least 50% of samples (see description of previous parameter) within a batch
      to be considered.

    processpool: None or pathos.pools.ProcessPool object
      If not None, ProcessPool object to use in downstream nested functions.

    Returns:
    --------
    nb_solution: int
      Number of optimal combinations found when checking and comparing all possible
      marker combinations.

    best_marker_comb: tuple(str) or list(tuple(str))
      Tuple of strings or list of tuples of strings with optimal combinations
      found during comparison process. Each tuple contains one combination.
      Number of tuples in 'best_marker_comb' is equal to 'nb_solution'.
    """

    # Set-up logging configuration
    setup_log(os.environ['LOG_FILE'], os.environ['LOG_LEVEL'], 'a')

    # Create total space for each metrics ('samplesxbatch' and 'cellxsample')
    logging.info('\t\t\tCreating spaces for each test metric')
    x_samplesxbatch_space = np.round(np.arange(min_samplesxbatch, 1.01, 0.01), 2)  # x-axis
    # Note: 'np.round()' is used to avoid floating point problem
    y_cellxsample_space = np.arange(min_cellxsample, 101)  # y-axis

    logging.info('\t\t\tSetting start parameters from detection method and markers of interest')
    if detection_method == 'auto':  # Default algorithm for combinations length
        # Theoretical maximum number of markers in combination
        max_combination = min(max_markers, len(markers_representative))
        if markers_interest.size > 0:  # With markers of interest
            marker_counter = len(markers_interest)
            max_combination += len(markers_interest)  # Account for markers of interest
        else:  # Without markers of interest
            marker_counter = 2
    else:  # Combinations with exactly 'detection_method' markers
        marker_counter = max_combination = detection_method
    logging.info(f'\t\t\t\tSet marker_counter to {marker_counter} and max_combination to {max_combination}')

    # Initialise counters and objects to store results. Note that by default, it
    # is assumed that minimum number of relevant markers is 2 (only 1 marker can
    # not define a phenotype)
    enum_start = 0
    max_nb_phntp_marker = 0
    max_nb_phntp_tot = -1
    max_nb_phntp_marker_sum = 0  # AT. Delete after test
    max_nb_phntp_tot_sum = -1  # AT. Delete after test
    comb_dict = {}
    max_phntp_recording = {}  # AT. Delete after test
    max_phntp_sum_recording = {}  # AT. Delete after test

    # Empty arrays to store results and find best marker combinations
    best_nb_phntp = np.empty(0)

    # Create dataframe filled with 0 to store marker results
    phntp_counting_df = pd.DataFrame(data=0, index=markers_representative, columns=markers_representative)
    phntp_counting_df_all = pd.DataFrame(data=0, index=markers_representative, columns=markers_representative)
    phntp_counting_df_sum = pd.DataFrame(data=0, index=markers_representative, columns=markers_representative)
    phntp_counting_df_sum_all = pd.DataFrame(data=0, index=markers_representative, columns=markers_representative)
    phntp_counting_df_by1 = pd.DataFrame(data=0, index=markers_representative, columns=markers_representative)
    phntp_counting_df_by1_all = pd.DataFrame(data=0, index=markers_representative, columns=markers_representative)

    # Go through all combinations until no better solution can be found: stop
    # while loop if maximum number of markers is reached or if possible solution
    # using more markers are worse than current best. If loop isn't stopped, it
    # means scores can still be improved
    logging.info('\t\t\tTesting all combinations')
    while ((marker_counter <= max_combination)
           and (max_nb_phntp_tot < max_nb_phntp_marker)):

    # while ((marker_counter <= max_combination)  # AT. Delete after test
    #        and (max_nb_phntp_tot_sum < max_nb_phntp_marker_sum)):  # AT. Delete after test

    # while (marker_counter <= 7):  # AT. Delete after test

        # Save new higher (or equal) maximum number of phenotypes
        max_nb_phntp_tot = max_nb_phntp_marker

        # Save new higher (or equal) maximum sum of phenotypes  # AT. Delete after test
        max_nb_phntp_tot_sum = max_nb_phntp_marker_sum

        # Get all possible combinations containing 'marker_counter' markers
        poss_comb = get_poss_comb(marker_counter, markers_representative, markers_interest)
        # Note: iterator is converted to list because it is used several times

        # Create new range of indices
        indices = range(enum_start, enum_start + len(poss_comb))

        # For a given number of markers, check all possible combinations
        if not processpool:  # Use for loop to avoid creating new processes
            score_results_lst = []
            for idx, comb in zip(indices, poss_comb):
                comb_result_dict = evaluate_comb(idx=idx,
                                                 comb=comb,
                                                 mat_representative=mat_representative,
                                                 batches_label=batches_label,
                                                 samples_label=samples_label,
                                                 markers_representative=markers_representative,
                                                 two_peak_threshold=two_peak_threshold,
                                                 three_peak_markers=three_peak_markers,
                                                 three_peak_low=three_peak_low,
                                                 three_peak_high=three_peak_high,
                                                 x_samplesxbatch_space=x_samplesxbatch_space,
                                                 y_cellxsample_space=y_cellxsample_space)
                score_results_lst.append(comb_result_dict)
        else:  # Use ProcessPool to parallelise combination testing
            score_results_lst = list(processpool.map(partial(evaluate_comb,
                                                             mat_representative=mat_representative,
                                                             batches_label=batches_label,
                                                             samples_label=samples_label,
                                                             markers_representative=markers_representative,
                                                             two_peak_threshold=two_peak_threshold,
                                                             three_peak_markers=three_peak_markers,
                                                             three_peak_low=three_peak_low,
                                                             three_peak_high=three_peak_high,
                                                             x_samplesxbatch_space=x_samplesxbatch_space,
                                                             y_cellxsample_space=y_cellxsample_space),
                                                     indices, poss_comb))
            # Note: 'partial()' is used to iterate over 'indices' and 'poss_comb'
            # and keep other parameters constant

        # Remove combinations without solution and turn list into dict using
        # combination indices as keys
        score_results_dict = {}
        for dct in score_results_lst:
            # Add max number of phntp to countin df # AT. Delete after test
            comb_array_tmp = np.array(dct['comb'])
            phntp_counting_df_by1_all.loc[comb_array_tmp, comb_array_tmp] += 1  # AT. Count every combination
            phntp_counting_df_all.loc[comb_array_tmp, comb_array_tmp] += dct['max_nb_phntp_all']  # AT. Count max phntp for all combinations
            phntp_counting_df_sum_all.loc[comb_array_tmp, comb_array_tmp] += dct['nb_phntp_sum_all']  # AT. Count sum of number of phntp across param grid for all combinations
            # if len(dct) > 1:
            if len(dct) > 4:
                idx = dct.pop('idx')
                score_results_dict[idx] = dct
                # Add max number of phntp to count in df # AT. Delete after test
                phntp_counting_df_by1.loc[comb_array_tmp, comb_array_tmp] += 1  # AT. Count only combinations passing threshold
                phntp_counting_df.loc[comb_array_tmp, comb_array_tmp] += dct['max_nb_phntp']  # AT. Count max phntp only for combinations passing threshold
                phntp_counting_df_sum.loc[comb_array_tmp, comb_array_tmp] += dct['nb_phntp_sum']  # AT. Count sum of number of phntp across param grid only for combinations passing threshold

        # Increase marker counter; it doesn't matter whether a solution is found
        marker_counter += 1

        # Reset enumerate start to avoid overwriting data in next iteration
        enum_start = len(score_results_lst)

        # Post-process results
        if len(score_results_dict) == 0:  # No combination is relevant, skip to next iteration
            max_nb_phntp_marker = 0  # Re-initialise counter of maximum number of phenotype
            max_nb_phntp_marker_sum = 0  # Re-initialise counter of maximum sum of phenotypes  # AT. Delete after test
            max_phntp_recording[marker_counter - 1] = 0  # Record max number of phenotypes by marker_counter # AT. Delete after test
            max_phntp_sum_recording[marker_counter - 1] = 0  # Record max of phenotypes sum by marker_counter # AT. Delete after test
            continue
        else:  # At least one combination is relevant
            # Get maximum number of phenotypes with 'marker_counter' markers
            max_nb_phntp_marker = max(dct['max_nb_phntp'] for dct in score_results_dict.values())

            # Record max number of phenotypes by marker_counter # AT. Delete after test
            max_phntp_recording[marker_counter - 1] = max_nb_phntp_marker

            # Get maximum phenotypes sum with 'marker_counter' markers # AT. Delete after test
            max_nb_phntp_marker_sum = max(dct['nb_phntp_sum'] for dct in score_results_dict.values())

            # Record max of phenotypes sum by marker_counter # AT. Delete after test
            max_phntp_sum_recording[marker_counter - 1] = max_nb_phntp_marker_sum

            # Only process better results: if 'm' and 'm + 1' markers give same
            # number of phenotypes, keep only solutions with 'm' markers
            if max_nb_phntp_marker > max_nb_phntp_tot:
            # if max_nb_phntp_marker_sum > max_nb_phntp_tot_sum:  # To test elbow condition on sum.  # AT. Delete after test

                # Filter out combinations not reaching maximum number of phenotype
                score_max_phntp = {indx: v for indx, v in score_results_dict.items() if v['max_nb_phntp'] == max_nb_phntp_marker}

                # Filter out combinations not reaching minimum number of undefined cells
                min_nb_undef = max(dct['min_undefined'] for dct in score_max_phntp.values())
                score_min_undef = {indx: v for indx, v in score_max_phntp.items() if v['min_undefined'] == min_nb_undef}

                # Filter out combinations not reaching maximum samplesxbatch
                max_x_val = max(dct['max_x_values'] for dct in score_min_undef.values())
                score_max_x = {indx: v for indx, v in score_min_undef.items() if v['max_x_values'] == max_x_val}

                # Filter out combinations not reaching maximum cellxsample
                max_y_val = max(dct['max_y_values'] for dct in score_max_x.values())
                score_final = {indx: v for indx, v in score_max_x.items() if v['max_y_values'] == max_y_val}

                # Save best results in general dictionaries and arrays
                comb_dict = {indx: v['comb'] for indx, v in score_final.items()}
                best_comb_idx = np.fromiter(score_final.keys(), dtype=int)
                best_nb_phntp = np.fromiter((d['max_nb_phntp'] for d in score_final.values()), dtype=float)
                best_nb_undefined = np.fromiter((d['min_undefined'] for d in score_final.values()), dtype=float)
                best_x_values = np.fromiter((d['max_x_values'] for d in score_final.values()), dtype=float)
                best_y_values = np.fromiter((d['max_y_values'] for d in score_final.values()), dtype=float)

                # Free memory by deleting heavy objects
                del score_max_phntp, score_min_undef, score_max_x, score_final

            # # Only process better results: if 'm' and 'm + 1' markers give same
            # # number of phenotypes, keep only solutions with 'm' markers
            # # Filter out combinations not reaching maximum number of phenotype
            # score_max_phntp = {indx: v for indx, v in score_results_dict.items() if v['max_nb_phntp'] == max_nb_phntp_marker}

            # # Filter out combinations not reaching minimum number of undefined cells
            # min_nb_undef = max(dct['min_undefined'] for dct in score_max_phntp.values())
            # score_min_undef = {indx: v for indx, v in score_max_phntp.items() if v['min_undefined'] == min_nb_undef}

            # # Filter out combinations not reaching maximum samplesxbatch
            # max_x_val = max(dct['max_x_values'] for dct in score_min_undef.values())
            # score_max_x = {indx: v for indx, v in score_min_undef.items() if v['max_x_values'] == max_x_val}

            # # Filter out combinations not reaching maximum cellxsample
            # max_y_val = max(dct['max_y_values'] for dct in score_max_x.values())
            # score_final = {indx: v for indx, v in score_max_x.items() if v['max_y_values'] == max_y_val}

            # # Save best results in general dictionaries and arrays
            # comb_dict = {indx: v['comb'] for indx, v in score_final.items()}
            # best_comb_idx = np.fromiter((score_final.keys()), dtype=int)
            # best_nb_phntp = np.fromiter((d['max_nb_phntp'] for d in score_final.values()), dtype=float)
            # best_nb_undefined = np.fromiter((d['min_undefined'] for d in score_final.values()), dtype=float)
            # best_x_values = np.fromiter((d['max_x_values'] for d in score_final.values()), dtype=float)
            # best_y_values = np.fromiter((d['max_y_values'] for d in score_final.values()), dtype=float)

            # # Free memory by deleting heavy objects
            # del score_max_phntp, score_min_undef, score_max_x, score_final

    # Save counting of max phntp only for significant phenotypes # AT. Delete after test
    df_path = f'/work/PRTNR/CHUV/DIR/rgottar1/citeseq/antonin/cellxhaustive_test_no_keep_phntp/phntp_counting/phntp_counting_elbow_phenotype_{min_samplesxbatch}_{cell_name}_3batch.tsv'
    phntp_counting_df.to_csv(df_path, sep='\t', header=True, index=True)
    # Save counting of max phntp for all phenotypes # AT. Delete after test
    df_path_all = f'/work/PRTNR/CHUV/DIR/rgottar1/citeseq/antonin/cellxhaustive_test_no_keep_phntp/phntp_counting_all/phntp_counting_all_elbow_phenotype_{min_samplesxbatch}_{cell_name}_3batch.tsv'
    phntp_counting_df_all.to_csv(df_path_all, sep='\t', header=True, index=True)

    # Save sum of number of phenotype across param grid only for significant phenotypes # AT. Delete after test
    df_path_sum = f'/work/PRTNR/CHUV/DIR/rgottar1/citeseq/antonin/cellxhaustive_test_no_keep_phntp/phntp_counting_sum/phntp_counting_sum_elbow_phenotype_{min_samplesxbatch}_{cell_name}_3batch.tsv'
    phntp_counting_df_sum.to_csv(df_path_sum, sep='\t', header=True, index=True)
    # Save sum of number of phenotype across param grid only for significant phenotypes # AT. Delete after test
    df_path_sum_all = f'/work/PRTNR/CHUV/DIR/rgottar1/citeseq/antonin/cellxhaustive_test_no_keep_phntp/phntp_counting_sum_all/phntp_counting_sum_all_elbow_phenotype_{min_samplesxbatch}_{cell_name}_3batch.tsv'
    phntp_counting_df_sum_all.to_csv(df_path_sum_all, sep='\t', header=True, index=True)

    # Save counting of combinations passing threshold (count 1 by 1) # AT. Delete after test
    df_path_by1 = f'/work/PRTNR/CHUV/DIR/rgottar1/citeseq/antonin/cellxhaustive_test_no_keep_phntp/phntp_counting_by1/phntp_counting_by1_elbow_phenotype_{min_samplesxbatch}_{cell_name}_3batch.tsv'
    phntp_counting_df_by1.to_csv(df_path_by1, sep='\t', header=True, index=True)
    # Save counting of every combination (count 1 by 1) # AT. Delete after test
    df_path_by1_all = f'/work/PRTNR/CHUV/DIR/rgottar1/citeseq/antonin/cellxhaustive_test_no_keep_phntp/phntp_counting_by1_all/phntp_counting_by1_all_elbow_phenotype_{min_samplesxbatch}_{cell_name}_3batch.tsv'
    phntp_counting_df_by1_all.to_csv(df_path_by1_all, sep='\t', header=True, index=True)

    # Save counting of max phntp passing threshold normalised by number of combinations passing threshold # AT. Delete after test
    df_normalised_path_by1 = f'/work/PRTNR/CHUV/DIR/rgottar1/citeseq/antonin/cellxhaustive_test_no_keep_phntp/phntp_counting_normalised_by1/phntp_counting_normalised_by1_elbow_phenotype_{min_samplesxbatch}_{cell_name}_3batch.tsv'
    phntp_counting_df_normalised_by1 = phntp_counting_df / phntp_counting_df_by1
    phntp_counting_df_normalised_by1.to_csv(df_normalised_path_by1, sep='\t', header=True, index=True)
    # Save counting of max phntp passing threshold normalised by every combinations # AT. Delete after test
    df_normalised_path_by1_all = f'/work/PRTNR/CHUV/DIR/rgottar1/citeseq/antonin/cellxhaustive_test_no_keep_phntp/phntp_counting_normalised_by1_all/phntp_counting_normalised_by1_all_elbow_phenotype_{min_samplesxbatch}_{cell_name}_3batch.tsv'
    phntp_counting_df_normalised_by1_all = phntp_counting_df / phntp_counting_df_by1_all
    phntp_counting_df_normalised_by1_all.to_csv(df_normalised_path_by1_all, sep='\t', header=True, index=True)

    # Save counting of all max phntp normalised by number of combinations passing threshold # AT. Delete after test
    df_all_normalised_path_by1 = f'/work/PRTNR/CHUV/DIR/rgottar1/citeseq/antonin/cellxhaustive_test_no_keep_phntp/phntp_counting_all_normalised_by1/phntp_counting_all_normalised_by1_elbow_phenotype_{min_samplesxbatch}_{cell_name}_3batch.tsv'
    phntp_counting_all_df_normalised_by1 = phntp_counting_df_all / phntp_counting_df_by1
    phntp_counting_all_df_normalised_by1.to_csv(df_all_normalised_path_by1, sep='\t', header=True, index=True)
    # Save counting of all max phntp normalised by every combinations # AT. Delete after test
    df_all_normalised_path_by1_all = f'/work/PRTNR/CHUV/DIR/rgottar1/citeseq/antonin/cellxhaustive_test_no_keep_phntp/phntp_counting_all_normalised_by1_all/phntp_counting_all_normalised_by1_all_elbow_phenotype_{min_samplesxbatch}_{cell_name}_3batch.tsv'
    phntp_counting_all_df_normalised_by1_all = phntp_counting_df_all / phntp_counting_df_by1_all
    phntp_counting_all_df_normalised_by1_all.to_csv(df_all_normalised_path_by1_all, sep='\t', header=True, index=True)

    # Save counting of sum of number of phntp across param grid passing threshold normalised by number of combinations passing threshold # AT. Delete after test
    df_sum_normalised_path_by1 = f'/work/PRTNR/CHUV/DIR/rgottar1/citeseq/antonin/cellxhaustive_test_no_keep_phntp/phntp_counting_sum_normalised_by1/phntp_counting_sum_normalised_by1_elbow_phenotype_{min_samplesxbatch}_{cell_name}_3batch.tsv'
    phntp_counting_sum_df_normalised_by1 = phntp_counting_df_sum / phntp_counting_df_by1
    phntp_counting_sum_df_normalised_by1.to_csv(df_sum_normalised_path_by1, sep='\t', header=True, index=True)
    # Save counting of sum of number of phntp across param grid passing threshold normalised by every combinations # AT. Delete after test
    df_sum_normalised_path_by1_all = f'/work/PRTNR/CHUV/DIR/rgottar1/citeseq/antonin/cellxhaustive_test_no_keep_phntp/phntp_counting_sum_normalised_by1_all/phntp_counting_sum_normalised_by1_all_elbow_phenotype_{min_samplesxbatch}_{cell_name}_3batch.tsv'
    phntp_counting_sum_df_normalised_by1_all = phntp_counting_df_sum / phntp_counting_df_by1_all
    phntp_counting_sum_df_normalised_by1_all.to_csv(df_sum_normalised_path_by1_all, sep='\t', header=True, index=True)

    # Save counting of sum of number of all phntp across param grid normalised by number of combinations passing threshold # AT. Delete after test
    df_sum_all_normalised_path_by1 = f'/work/PRTNR/CHUV/DIR/rgottar1/citeseq/antonin/cellxhaustive_test_no_keep_phntp/phntp_counting_sum_all_normalised_by1/phntp_counting_sum_all_normalised_by1_elbow_phenotype_{min_samplesxbatch}_{cell_name}_3batch.tsv'
    phntp_counting_sum_all_df_normalised_by1 = phntp_counting_df_sum_all / phntp_counting_df_by1
    phntp_counting_sum_all_df_normalised_by1.to_csv(df_sum_all_normalised_path_by1, sep='\t', header=True, index=True)
    # Save counting of sum of number of all phntp across param grid passing threshold normalised by every combinations # AT. Delete after test
    df_sum_normalised_path_by1_all = f'/work/PRTNR/CHUV/DIR/rgottar1/citeseq/antonin/cellxhaustive_test_no_keep_phntp/phntp_counting_sum_all_normalised_by1_all/phntp_counting_sum_all_normalised_by1_all_elbow_phenotype_{min_samplesxbatch}_{cell_name}_3batch.tsv'
    phntp_counting_sum_all_df_normalised_by1_all = phntp_counting_df_sum_all / phntp_counting_df_by1_all
    phntp_counting_sum_all_df_normalised_by1_all.to_csv(df_sum_normalised_path_by1_all, sep='\t', header=True, index=True)

    # Free memory by deleting heavy objects # AT. Delete after test
    del phntp_counting_df, phntp_counting_df_sum, phntp_counting_df_by1, phntp_counting_df_by1_all, phntp_counting_df_normalised_by1, phntp_counting_df_normalised_by1_all, phntp_counting_sum_df_normalised_by1, phntp_counting_sum_df_normalised_by1_all

    # Save max number of phenotypes by marker_counter # AT. Delete after test. If kept, rename k, v
    phntp_path = f'/work/PRTNR/CHUV/DIR/rgottar1/citeseq/antonin/cellxhaustive_test_no_keep_phntp/max_phntp_by_marker/max_phntp_by_marker_elbow_phenotype_{min_samplesxbatch}_{cell_name}_3batch.tsv'
    with open(phntp_path, 'w') as output:
        for k, v in max_phntp_recording.items():
            output.writelines(f'{k}\t{v}\n')

    # Save max phenotypes sum by marker_counter # AT. Delete after test. If kept, rename k, v
    phntp_sum_path = f'/work/PRTNR/CHUV/DIR/rgottar1/citeseq/antonin/cellxhaustive_test_no_keep_phntp/max_phntp_sum_by_marker/max_phntp_sum_by_marker_elbow_phenotype_{min_samplesxbatch}_{cell_name}_3batch.tsv'
    with open(phntp_sum_path, 'w') as output2:
        for k, v in max_phntp_sum_recording.items():
            output2.writelines(f'{k}\t{v}\n')

    # If no marker combination was found, stop now
    if len(best_nb_phntp) == 0:
        nb_solution = 0
        best_marker_comb = ()
        return nb_solution, best_marker_comb

    # If several possible marker combinations were found, further refine results
    # according to metrics previously defined: number of phenotypes, number of
    # undefined cells, x and y values
    logging.info('\t\t\tRefining results to reduce number of possible combinations')

    # Find combination(s) with maximum number of phenotypes
    max_phntp_idx = np.where(best_nb_phntp == np.max(best_nb_phntp))[0]
    final_idx = max_phntp_idx

    # Most likely only one solution, but it will be updated if there are more
    nb_solution = 1

    # Further refine results according to number of phntp
    if len(max_phntp_idx) > 1:  # Several combinations with maximum number of phenotypes
        # Subset arrays to keep combination(s) with maximum number of phenotypes
        best_comb_idx = best_comb_idx[max_phntp_idx]
        best_nb_undefined = best_nb_undefined[max_phntp_idx]
        # Find combination(s) with minimum number of undefined cells
        min_undefined_idx = np.where(best_nb_undefined == np.min(best_nb_undefined))[0]
        final_idx = min_undefined_idx  # Store new final indices

        # Further refine results according to number of undefined cells
        if len(min_undefined_idx) > 1:  # Several combinations with minimum number of undefined cells
            # Subset arrays to keep combination(s) with minimum number of undefined cells
            best_comb_idx = best_comb_idx[min_undefined_idx]
            best_x_values = best_x_values[max_phntp_idx][min_undefined_idx]
            # Find combination(s) with maximum x value
            max_xvalues_idx = np.where(best_x_values == np.max(best_x_values))[0]
            final_idx = max_xvalues_idx  # Store new final indices

            # Further refine results according to x value
            if len(max_xvalues_idx) > 1:  # Several combinations with maximum x value
                # Subset arrays to keep combination(s) with maximum x value
                best_comb_idx = best_comb_idx[max_xvalues_idx]
                best_y_values = best_y_values[max_phntp_idx][min_undefined_idx][max_xvalues_idx]
                # Find combination(s) with maximum y value
                max_yvalues_idx = np.where(best_y_values == np.max(best_y_values))[0]
                final_idx = max_yvalues_idx  # Store new final indices
                nb_solution = len(max_yvalues_idx)  # If number of solution is still not 1

    # Keep remaining solution(s) that satisfied all previous conditions
    best_marker_comb = list(comb_dict.get(k)
                            for k in best_comb_idx[final_idx])

    return nb_solution, best_marker_comb<|MERGE_RESOLUTION|>--- conflicted
+++ resolved
@@ -148,14 +148,9 @@
 
     # Find number of phenotypes and undefined cells for a given marker combination
     # 'comb' across 'samplesxbatch' and 'cellxsample' grid
-<<<<<<< HEAD
     logging.debug(f'\t\t\t\t\tScoring combination')
     nb_phntp, nb_undef_cells, nb_phntp_all = score_marker_combinations(
     # nb_phntp, nb_undef_cells = score_marker_combinations(
-=======
-    logging.debug('\t\t\t\t\tScoring combination')
-    nb_phntp, nb_undef_cells = score_marker_combinations(
->>>>>>> d775b9dc
         mat_comb=mat_comb,
         batches_label=batches_label,
         samples_label=samples_label,
