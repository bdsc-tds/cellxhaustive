--- conflicted
+++ resolved
@@ -1,5 +1,5 @@
 """
-Function that determines best marker combinations representing a cell type by
+Script that determines best marker combinations representing a cell type by
 maximizing number of phenotypes detected, proportion of samples within a batch
 displaying the phenotypes, number of cells within each sample displaying the
 phenotypes and minimizing number of cells without phenotypes.
@@ -14,14 +14,8 @@
 
 
 # Import local functions
-<<<<<<< HEAD
 from cellxhaustive.score_marker_combinations import score_marker_combinations
-=======
-from score_marker_combinations import score_marker_combinations  # AT. Double-check path
-from utils import NestablePool  # AT. Double-check path
-# from cellxhaustive.score_marker_combinations import score_marker_combinations
-# from cellxhaustive.utils import NestablePool
->>>>>>> 4776cf7c
+from cellxhaustive.utils import NestablePool
 
 
 # Convenience function to return specific dictionary values
@@ -330,97 +324,6 @@
         # Save new higher (or equal) maximum number of phenotypes
         max_nb_phntp_tot = max_nb_phntp_marker
 
-<<<<<<< HEAD
-        # Re-initialise counter of maximum phenotypes for combinations with
-        # 'marker_counter' elements
-        max_nb_phntp_marker = 0
-
-        # For a given number of markers, check all possible marker combinations
-        for comb in ite.combinations(markers_representative, marker_counter):
-            logging.debug(f'\t\t\t\tTesting {comb}')
-            # Slice data based on current marker combination 'comb'
-            markers_comb = markers_representative[np.isin(markers_representative, np.asarray(comb))]
-            mat_comb = mat_representative[:, np.isin(markers_representative, markers_comb)]
-
-            # Find number of phenotypes and undefined cells for a given marker
-            # combination 'comb' across 'samplesxbatch' and 'cellxsample' grid
-            logging.debug(f'\t\t\t\t\tScoring combination')
-            nb_phntp, phntp_to_keep, nb_undef_cells, phntp_per_cell = score_marker_combinations(
-                mat_comb=mat_comb,
-                batches_label=batches_label,
-                samples_label=samples_label,
-                markers_comb=markers_comb,
-                two_peak_threshold=two_peak_threshold,
-                three_peak_markers=three_peak_markers,
-                three_peak_low=three_peak_low,
-                three_peak_high=three_peak_high,
-                x_samplesxbatch_space=x_samplesxbatch_space,
-                y_cellxsample_space=y_cellxsample_space)
-
-            # Constrain matrix given minimum number of phenotype conditions
-            mask = (nb_phntp < min_annotations)
-            nb_phntp = np.where(mask, np.nan, nb_phntp)
-            nb_undef_cells = np.where(mask, np.nan, nb_undef_cells)
-
-            # If there are possible good solutions, further process them
-            logging.debug(f'\t\t\t\t\tChecking presence of good solutions')
-            if np.any(np.isfinite(nb_phntp)):
-                # Calculate maximum number of phenotypes for marker combination
-                # 'comb'. This counter is useful for two things. 1. Determine
-                # maximum number of phenotypes found across all combinations with
-                # 'marker_counter' elements. 2. Avoid processing and keeping
-                # 'comb' with a poor score: if 'comb' max is worse than recorded
-                # best overall (meaning all 'comb' previously analysed), it
-                # isn't worth keeping
-                max_nb_phntp_comb = np.nanmax(nb_phntp)
-                if ((max_nb_phntp_comb >= max_nb_phntp_marker)
-                        and (max_nb_phntp_comb >= max_nb_phntp_tot)):
-                    max_nb_phntp_marker = max_nb_phntp_comb
-                else:
-                    logging.debug('\t\t\t\t\t\tNo good solution, skipping to next combination')
-                    continue
-
-                logging.debug(f'\t\t\t\t\tProcessing and storing results')
-                # If there are interesting phenotypes, store marker combination
-                # as well as phenotype per cell
-                comb_dict[comb_idx] = comb
-                cell_phntp_dict[comb_idx] = phntp_per_cell
-
-                # Create metrics grid matching x and y space
-                x_values, y_values = np.meshgrid(x_samplesxbatch_space,
-                                                 y_cellxsample_space,
-                                                 indexing='ij')
-
-                # Constrain grid
-                x_values = np.where(mask, np.nan, x_values)
-                y_values = np.where(mask, np.nan, y_values)
-
-                # Calculate minimum number of undefined cells for 'comb'
-                min_nb_undefined = np.nanmin(nb_undef_cells)
-
-                # Best solution has maximum number of new phenotypes...
-                best_comb_idx = np.append(best_comb_idx, comb_idx)  # Index of comb to use in 'comb_dict'
-                best_nb_phntp = np.append(best_nb_phntp, max_nb_phntp_comb)
-
-                # ... and minimum number of undefined cells
-                nb_undef_cells[nb_phntp != max_nb_phntp_comb] = np.nan
-                best_nb_undefined = np.append(best_nb_undefined, min_nb_undefined)
-
-                # ... and maximum percentage within batch
-                x_values[nb_undef_cells != min_nb_undefined] = np.nan
-                best_x_values = np.append(best_x_values, np.nanmax(x_values))
-
-                # ... and maximum cells per sample
-                y_values[x_values != np.nanmax(x_values)] = np.nan
-                best_y_values = np.append(best_y_values, np.nanmax(y_values))
-
-                # Keep best phenotypes list
-                best_phntp_lst = phntp_to_keep[y_values == np.nanmax(y_values)]
-                phntp_list_dict[comb_idx] = best_phntp_lst
-
-            comb_idx += 1
-
-=======
         # Get all possible combinations containing 'marker_counter' markers
         poss_comb = ite.combinations(markers_representative, marker_counter)
 
@@ -449,7 +352,6 @@
                 score_results_dict[idx] = dct
 
         # Increase marker counter; it doesn't matter whether a solution is found
->>>>>>> 4776cf7c
         marker_counter += 1
 
         # Reset enumerate start to avoid overwriting data in next iteration
