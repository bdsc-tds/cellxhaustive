--- conflicted
+++ resolved
@@ -12,18 +12,9 @@
 
 
 # Import local functions
-<<<<<<< HEAD
 from cellxhaustive.assign_cell_types import assign_cell_types
 from cellxhaustive.check_all_combinations import check_all_combinations
 from cellxhaustive.knn_classifier import knn_classifier
-=======
-from assign_cell_types import assign_cell_types  # AT. Double-check path
-from check_all_combinations import check_all_combinations  # AT. Double-check path
-from knn_classifier import knn_classifier  # AT. Double-check path
-# from cellxhaustive.assign_cell_types import assign_cell_types
-# from cellxhaustive.check_all_combinations import check_all_combinations
-# from cellxhaustive.knn_classifier import knn_classifier
->>>>>>> 4776cf7c
 
 
 # Function used in cellxhaustive.py
@@ -271,7 +262,7 @@
             if ((np.sum(is_undef) > 1) and (len(np.unique(new_labels)) > 2)):
                 # Reannotate cells
                 logging.info('\t\t\t\tRefining annotations with KNN-classifier')
-                knn_cpu = cpu_eval_keep[0] * cpu_eval_keep[1]
+                knn_cpu = (cpu_eval_keep[0] * cpu_eval_keep[1])
                 reannotated_labels, reannotation_proba = knn_classifier(
                     mat_representative=mat_subset_rep_markers_comb,
                     new_labels=new_labels,
@@ -349,7 +340,7 @@
                 if ((np.sum(is_undef) > 1) and (len(np.unique(new_labels)) > 2)):
                     # Reannotate cells
                     logging.info('\t\t\t\t\tRefining annotations with KNN-classifier')
-                    knn_cpu = cpu_eval_keep[0] * cpu_eval_keep[1]
+                    knn_cpu = (cpu_eval_keep[0] * cpu_eval_keep[1])
                     reannotated_labels, reannotation_proba = knn_classifier(
                         mat_representative=mat_subset_rep_markers_comb,
                         new_labels=new_labels,
